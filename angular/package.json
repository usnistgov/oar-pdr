{
  "name": "pdr-landingpage",
  "version": "0.0.0",
  "license": "MIT",
  "scripts": {
    "ng": "ng",
    "build": "ng build --prod",
    "start": "ng serve",
    "test": "ng test",
    "lint": "tslint ./src/**/*.ts -t verbose",
    "e2e": "ng e2e",
    "start:fr": "ng serve --configuration=fr",
    "build:fr": "ng build --configuration=production-fr",
    "extract": "ng xi18n --output-path=locale",
    "build:ssr": "npm run build:client-and-server-bundles-update && npm run webpack:server-update",
    "serve:ssr": "node dist/server.js",
    "build:client-and-server-bundles-update": "ng build --prod && ng run pdr-landingpage:server",
    "webpack:server-update": "webpack --config webpack.server.config.js --progress --colors",
    "build:universal": "npm run build:client-and-server-bundles && npm run webpack:server",
    "serve:universal": "node dist/server.js",
    "build:client-and-server-bundles": "ng build --prod && ng build --prod --project=pdr-landingpage ",
    "webpack:server": "webpack --config webpack.server.config.js --progress --colors",
    "newtest": "ng test --browser ChromeHeadless --single-run",
    "watch": "ng test --browser ChromeHeadless",
    "e2etest": "ng e2e --no-serve",
    "e2e-test": "ng e2e "
  },
  "private": true,
  "dependencies": {
    "@angular/animations": "^6.0.4",
    "@angular/common": "^6.0.4",
    "@angular/compiler": "^6.0.4",
    "@angular/core": "^6.0.4",
    "@angular/forms": "^6.0.4",
    "@angular/http": "^6.0.4",
    "@angular/platform-browser": "^6.0.4",
    "@angular/platform-browser-dynamic": "^6.0.4",
    "@angular/router": "^6.0.4",
    "@angular/service-worker": "^6.0.4",
    "@ng-bootstrap/ng-bootstrap": "^2.0.0",
    "@nguniversal/express-engine": "^6.0.0",
    "@nguniversal/module-map-ngfactory-loader": "^6.0.0",
    "angular-hot-loader": "^0.9.14",
    "angular-mocks": "^1.6.10",
    "bootstrap": "^3.3.7",
    "chart.js": "2.1.3",
    "core-js": "^2.5.5",
    "d3": "^4.10.0",
    "file-saver": "^1.3.3",
    "font-awesome": "^4.7.0",
    "fullcalendar": "^3.1.0",
    "global": "^4.3.2",
    "html-webpack-plugin": "^3.2.0",
    "intl": "^1.2.5",
    "jspdf": "^1.4.1",
    "lodash": "^4.17.10",
    "mini-css-extract-plugin": "^0.4.0",
    "moment": "^2.22.1",
    "nanoscroller": "0.8.7",
    "ng-bootstrap": "^1.6.3",
    "ng-mock-e2e": "^0.1.3",
    "ng2-sticky": "^0.5.0",
    "ng2-utils": "^0.6.1",
    "npm": "^6.1.0",
    "popper.js": "^1.14.3",
<<<<<<< HEAD
    "primeng": "4.3.0",
    "rxjs": "^5.5.10",
=======
    "primeng": "^6.0.0-beta.1",
    "regexp-replace-loader": "^1.0.1",
    "rxjs": "^6.2.0",
    "rxjs-compat": "^6.2.0",
>>>>>>> 5e50a188
    "systemjs": "0.20.14",
    "ts-loader": "^4.3.1",
    "uswds": "^1.6.1",
    "web-animations-js": "^2.2.2",
    "zone.js": "^0.8.24"
  },
  "devDependencies": {
    "@angular-devkit/build-angular": "^0.6.8",
    "@angular/cli": "^6.0.8",
    "@angular/compiler-cli": "^6.0.4",
    "@angular/language-service": "^6.0.4",
    "@angular/platform-server": "^6.0.4",
    "@angularclass/hmr": "^2.1.3",
    "@compodoc/compodoc": "^1.1.2",
    "@types/angular": "^1.6.43",
    "@types/async": "^2.0.49",
    "@types/browser-sync": "^0.0.36",
    "@types/cors": "^2.8.3",
    "@types/express": "^4.0.33",
    "@types/gulp": "^4.0.0",
    "@types/gulp-filter": "^3.0.32",
    "@types/gulp-htmlmin": "^1.3.32",
    "@types/gulp-load-plugins": "^0.0.30",
    "@types/gulp-protractor": "^1.0.30",
    "@types/gulp-sass": "^0.0.30",
    "@types/gulp-util": "^3.0.33",
    "@types/jasmine": "~2.8.6",
    "@types/jasminewd2": "~2.0.3",
    "@types/jspdf": "^1.1.31",
    "@types/lodash": "^4.14.107",
    "@types/rimraf": "2.0.2",
    "@types/run-sequence": "^0.0.29",
    "@types/selenium-webdriver": "^3.0.7",
    "@types/systemjs": "^0.20.2",
    "@types/node": "^8.0.19",
    "@types/webpack-env": "^1.13.0",
    "@types/yargs": "^8.0.2",
    "async": "^2.1.1",
    "autoprefixer": "^8.6.1",
    "browser-sync": "^2.17.3",
    "codelyzer": "^4.2.1",
    "connect-history-api-fallback": "^1.3.0",
    "cors": "^2.8.4",
    "cssnano": "^3.7.7",
    "deep-extend": "^0.5.0",
    "event-stream": "^3.3.4",
    "express": "^4.16.3",
    "express-history-api-fallback": "^2.0.0",
    "extract-text-webpack-plugin": "^4.0.0-beta.0",
    "is-ci": "^1.0.9",
    "isstream": "^0.1.2",
    "jasmine-core": "~2.99.1",
    "jasmine-spec-reporter": "~4.2.1",
    "karma": "~1.7.1",
    "karma-chrome-launcher": "~2.2.0",
    "karma-cli": "~1.0.1",
    "karma-coverage": "^1.1.1",
    "karma-coverage-istanbul-reporter": "~1.4.2",
    "karma-jasmine": "~1.1.1",
    "karma-jasmine-html-reporter": "^0.2.2",
    "karma-mocha-reporter": "^2.2.0",
    "karma-remap-istanbul": "0.6.0",
    "merge-stream": "^1.0.0",
    "minimatch": "^3.0.3",
    "open": "0.0.5",
    "primeui": "^4.1.15",
    "protractor": "~5.3.1",
    "remap-istanbul": "^0.9.5",
    "rimraf": "^2.5.4",
    "rollup": "^0.43.0",
    "rollup-plugin-commonjs": "^8.0.2",
    "rollup-plugin-includepaths": "0.2.2",
    "rollup-plugin-node-resolve": "^3.3.0",
    "run-sequence": "^2.2.0",
    "semver": "^5.3.0",
    "serve-static": "^1.13.2",
    "slash": "~1.0.0",
    "source-map-explorer": "^1.4.0",
    "supports-color": "^4.4.0",
    "systemjs-builder": "^0.16.13",
    "temp": "^0.8.3",
    "tildify": "^1.2.0",
    "traceur": "^0.0.111",
    "ts-node": "~5.0.1",
    "tslint": "~5.9.1",
    "typescript": "~2.7.2",
    "walk": "^2.3.13",
    "yargs": "^9.0.1",
    "webpack-cli": "^2.0.14"
  }
}<|MERGE_RESOLUTION|>--- conflicted
+++ resolved
@@ -63,15 +63,10 @@
     "ng2-utils": "^0.6.1",
     "npm": "^6.1.0",
     "popper.js": "^1.14.3",
-<<<<<<< HEAD
-    "primeng": "4.3.0",
-    "rxjs": "^5.5.10",
-=======
     "primeng": "^6.0.0-beta.1",
     "regexp-replace-loader": "^1.0.1",
     "rxjs": "^6.2.0",
     "rxjs-compat": "^6.2.0",
->>>>>>> 5e50a188
     "systemjs": "0.20.14",
     "ts-loader": "^4.3.1",
     "uswds": "^1.6.1",
