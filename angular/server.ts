--- conflicted
+++ resolved
@@ -8,13 +8,10 @@
 import * as express from 'express';
 import {join} from 'path';
 import 'localstorage-polyfill';
+global['Event'] = null;
+global['localStorage'] = localStorage;
+global['document'] = null;
 
-global['Event'] = null;
-<<<<<<< HEAD
-global['localStorage'] = localStorage;
-=======
-global['document'] = null;
->>>>>>> 381b4f4d
 // Faster server renders w/ Prod mode (dev mode never needed)
 enableProdMode();
 // Express server
