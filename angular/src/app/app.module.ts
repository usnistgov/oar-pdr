--- conflicted
+++ resolved
@@ -54,12 +54,9 @@
 import { FrameModule } from './frame/frame.module';
 import { ConfigModule } from './config/config.module';
 import { AppRoutingModule } from './app-routing.module';
-<<<<<<< HEAD
 import { CustomizationServiceService } from './shared/customization-service/customization-service.service';
-=======
 import {GoogleAnalyticsService} from "./shared/ga-service/google-analytics.service";
 import {GoogleAnalyticsServiceMock} from "./shared/ga-service/google-analytics.service.mock";
->>>>>>> 823bd0fb
 
 
 enableProdMode();
@@ -110,15 +107,12 @@
     TestDataService,
     ConfirmationService,
     CommonFunctionService,
-<<<<<<< HEAD
     TaxonomyListService,
     ModalService,
     CustomizationServiceService,
 
-=======
     GoogleAnalyticsService,
-    GoogleAnalyticsServiceMock
->>>>>>> 823bd0fb
+    GoogleAnalyticsServiceMock,
     // provider used to create fake backend
     fakeBackendProvider
   ],
