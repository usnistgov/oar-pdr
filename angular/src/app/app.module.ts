--- conflicted
+++ resolved
@@ -62,6 +62,7 @@
 import { LoginComponent } from './login/login.component';
 import { ContenteditableModel } from './directives/contenteditable-model.directive';
 import { SearchTopicsComponent } from './landing/search-topics/search-topics.component';
+import { DataTableModule } from 'primeng/primeng';
 
 @NgModule({
   declarations: [
@@ -84,7 +85,7 @@
       FormsModule, ReactiveFormsModule,
       CommonModule, SharedModule, BrowserAnimationsModule, FormsModule, TooltipModule,
       TreeTableModule, TreeModule, MenuModule, FieldsetModule, DialogModule, OverlayPanelModule,
-      ButtonModule, ProgressSpinnerModule, ConfirmDialogModule, ProgressBarModule,
+      ButtonModule, ProgressSpinnerModule, ConfirmDialogModule, ProgressBarModule,DataTableModule,
       NgbModule.forRoot()
   ],
   exports: [Collaspe],
@@ -98,19 +99,10 @@
     DownloadService,
     TestDataService,
     ConfirmationService,
-<<<<<<< HEAD
     CommonFunctionService,
     TaxonomyListService,
-    ModalService,
-    {
-      provide: APP_INITIALIZER,
-      useFactory: appInitializerFn,
-      multi: true,
-      deps: [AppConfig]
-    },
-=======
-    CommonFunctionService
->>>>>>> 64c73633
+    ModalService
+
     // provider used to create fake backend
     // fakeBackendProvider
   ],
