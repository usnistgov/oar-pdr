--- conflicted
+++ resolved
@@ -31,15 +31,10 @@
 import { SearchService } from './shared/search-service/index';
 import { CommonVarService } from './shared/common-var/index';
 import { AppConfig } from './shared/config-service/config.service';
-<<<<<<< HEAD
 import { DatacartComponent} from './datacart/datacart.component';
 import {CartService} from "./datacart/cart.service";
-
-=======
-import { TreeTableModule } from 'primeng/treetable';
 import { AppShellNoRenderDirective } from './directives/app-shell-no-render.directive';
 import { AppShellRenderDirective } from './directives/app-shell-render.directive';
->>>>>>> 02dd3767
 const appInitializerFn = (appConfig: AppConfig) => {
   return () => {
     return appConfig.loadAppConfig();
@@ -59,27 +54,17 @@
     AppShellRenderDirective 
   ],
   imports: [
-
-    BrowserModule.withServerTransition({ appId: 'PDR-LandingPage' }),
+      BrowserModule.withServerTransition({ appId: 'PDR-LandingPage' }),
     BrowserTransferStateModule,
     FormsModule,
     ReactiveFormsModule,
     AppRoutingModule,
-    HttpClientModule,
-<<<<<<< HEAD
-    HttpModule,
-    CommonModule, SharedModule, AccordionModule,AutoCompleteModule,MessagesModule,MultiSelectModule,
-    DropdownModule,DataTableModule, DataListModule,TreeModule, TreeTableModule, ProgressSpinnerModule, PanelMenuModule,DialogModule,
-    ContextMenuModule,MenuModule,OverlayPanelModule, FieldsetModule, PanelModule,BrowserAnimationsModule, 
-    FormsModule, ButtonModule,NgbModule.forRoot()
-=======
-    CommonModule, SharedModule, AccordionModule,AutoCompleteModule,MessagesModule,
-    MultiSelectModule,DropdownModule,DataTableModule, TreeModule,DataListModule, PanelMenuModule,
+    HttpClientModule, CommonModule, SharedModule, AccordionModule,AutoCompleteModule,MessagesModule,
+    MultiSelectModule,DropdownModule,DataTableModule, TreeModule,DataListModule, ProgressSpinnerModule, PanelMenuModule,
     DialogModule,ContextMenuModule,MenuModule, OverlayPanelModule, FieldsetModule, 
     PanelModule,BrowserAnimationsModule, FormsModule, ButtonModule,
     TreeTableModule,
     NgbModule.forRoot()
->>>>>>> 02dd3767
   ],
   exports: [Collaspe],
   providers: [ Title, SearchService,SearchResolve, CommonVarService, CartService
