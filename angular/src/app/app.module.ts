import { Title,Meta } from '@angular/platform-browser';
import { FormsModule, ReactiveFormsModule } from '@angular/forms';
import { NgModule,APP_INITIALIZER, PLATFORM_ID, APP_ID, Inject,
         CUSTOM_ELEMENTS_SCHEMA,NO_ERRORS_SCHEMA } from '@angular/core';
import { isPlatformBrowser,CommonModule } from '@angular/common';
import { BrowserAnimationsModule } from '@angular/platform-browser/animations';
<<<<<<< HEAD
import { HttpClientModule, HttpClient } from '@angular/common/http';
import { HttpModule } from '@angular/http';
import { NgbModule } from '@ng-bootstrap/ng-bootstrap';
//import { Ng2StickyModule } from 'ng2-sticky';
import { Collaspe } from './landing/collapseDirective/collapse.directive';
import {
    ButtonModule, DropdownModule, AccordionModule, TreeModule, PanelMenuModule, MenuItem, TreeNode, AutoCompleteModule,
    MessagesModule, MultiSelectModule, DataTableModule, DataListModule, ContextMenuModule,
    MenuModule, OverlayPanelModule, FieldsetModule, PanelModule, DialogModule, TreeTableModule, ProgressSpinnerModule
} from 'primeng/primeng';
=======
import { HttpClientModule } from '@angular/common/http'; 
import { NgbModule } from '@ng-bootstrap/ng-bootstrap';
//import { Ng2StickyModule } from 'ng2-sticky';
import { Collaspe } from './landing/collapseDirective/collapse.directive';
import { TreeModule, FieldsetModule, DialogModule } from 'primeng/primeng';
import { MenuModule } from 'primeng/menu';
import { TreeTableModule } from 'primeng/treetable';
>>>>>>> 381b4f4d
import { AppComponent } from './app.component';
import { AppRoutingModule } from './app-routing.module';
import { LandingComponent } from './landing/landing.component';
import { DescriptionComponent } from './landing/description.component';
import { MetadataComponent } from './landing/metadata/metadata.component';
import { FileDetailsComponent } from './landing/fileDetails/filedetails.component';
import { LandingAboutComponent } from './landingAbout/landingAbout.component';
import { KeyValuePipe } from './landing/keyvalue.pipe';
import { MetadataView } from './landing/metadata/metadataview.component';
import { NoidComponent } from './landing/noid.component';
import { NerdmComponent } from './landing/nerdm.component';
import { ErrorComponent,UserErrorComponent } from './landing/error.component';
import { SearchResolve } from './landing/search-service.resolve';
import { SharedModule } from './shared/shared.module';
import { SearchService } from './shared/search-service/index';
import { CommonVarService } from './shared/common-var/index';
import { AppConfig } from './shared/config-service/config.service';
<<<<<<< HEAD
import { DatacartComponent} from './datacart/datacart.component';
import {CartService} from "./datacart/cart.service";
=======
>>>>>>> 381b4f4d
import { AppShellNoRenderDirective } from './directives/app-shell-no-render.directive';
import { AppShellRenderDirective } from './directives/app-shell-render.directive';

const appInitializerFn = (appConfig: AppConfig) => {
  return () => {
    return appConfig.loadAppConfig();
  };
};

@NgModule({
  declarations: [
    AppComponent,
<<<<<<< HEAD
    LandingAboutComponent,
    LandingComponent,DatacartComponent,
    Collaspe,MetadataComponent,FileDetailsComponent,
    DescriptionComponent,  KeyValuePipe, MetadataView, NoidComponent,NerdmComponent,
    ErrorComponent,UserErrorComponent ,
     
    
    AppShellNoRenderDirective,
    AppShellRenderDirective 
  ],
  imports: [
      BrowserModule.withServerTransition({ appId: 'PDR-LandingPage' }),
    BrowserTransferStateModule,
    FormsModule,
    ReactiveFormsModule,
    AppRoutingModule,
    HttpClientModule, CommonModule, SharedModule, AccordionModule,AutoCompleteModule,MessagesModule,
    MultiSelectModule,DropdownModule,DataTableModule, TreeModule,DataListModule, ProgressSpinnerModule, PanelMenuModule,
    DialogModule,ContextMenuModule,MenuModule, OverlayPanelModule, FieldsetModule, 
    PanelModule,BrowserAnimationsModule, FormsModule, ButtonModule,
    TreeTableModule,
    NgbModule.forRoot()
  ],
  exports: [Collaspe],
  providers: [ Title, SearchService,SearchResolve, CommonVarService, CartService
=======
    LandingAboutComponent, LandingComponent,
    Collaspe,MetadataComponent,FileDetailsComponent, DescriptionComponent,  
    KeyValuePipe, MetadataView, NoidComponent,NerdmComponent,
    ErrorComponent,UserErrorComponent,
    AppShellNoRenderDirective, AppShellRenderDirective 
  ],
  imports: [
    FormsModule, ReactiveFormsModule,
    AppRoutingModule, HttpClientModule,
    CommonModule, SharedModule, BrowserAnimationsModule, FormsModule,
    TreeTableModule, TreeModule,MenuModule, FieldsetModule,DialogModule,
    NgbModule.forRoot()
  ],
  exports: [Collaspe],
  providers: [ Title, Meta, SearchService,SearchResolve, CommonVarService 
>>>>>>> 381b4f4d
    , AppConfig, {
      provide: APP_INITIALIZER,
      useFactory: appInitializerFn,
      multi: true,
      deps: [AppConfig]
    }  
  ],
  schemas: [ CUSTOM_ELEMENTS_SCHEMA ,NO_ERRORS_SCHEMA]
})

export class AppModule {
  constructor(
    @Inject(PLATFORM_ID) private platformId: Object,
    @Inject(APP_ID) private appId: string) {
    const platform = isPlatformBrowser(platformId) ?
      'in the browser' : 'on the server';
  }
 }


  <|MERGE_RESOLUTION|>--- conflicted
+++ resolved
@@ -4,18 +4,7 @@
          CUSTOM_ELEMENTS_SCHEMA,NO_ERRORS_SCHEMA } from '@angular/core';
 import { isPlatformBrowser,CommonModule } from '@angular/common';
 import { BrowserAnimationsModule } from '@angular/platform-browser/animations';
-<<<<<<< HEAD
-import { HttpClientModule, HttpClient } from '@angular/common/http';
-import { HttpModule } from '@angular/http';
-import { NgbModule } from '@ng-bootstrap/ng-bootstrap';
-//import { Ng2StickyModule } from 'ng2-sticky';
-import { Collaspe } from './landing/collapseDirective/collapse.directive';
-import {
-    ButtonModule, DropdownModule, AccordionModule, TreeModule, PanelMenuModule, MenuItem, TreeNode, AutoCompleteModule,
-    MessagesModule, MultiSelectModule, DataTableModule, DataListModule, ContextMenuModule,
-    MenuModule, OverlayPanelModule, FieldsetModule, PanelModule, DialogModule, TreeTableModule, ProgressSpinnerModule
-} from 'primeng/primeng';
-=======
+
 import { HttpClientModule } from '@angular/common/http'; 
 import { NgbModule } from '@ng-bootstrap/ng-bootstrap';
 //import { Ng2StickyModule } from 'ng2-sticky';
@@ -23,7 +12,7 @@
 import { TreeModule, FieldsetModule, DialogModule } from 'primeng/primeng';
 import { MenuModule } from 'primeng/menu';
 import { TreeTableModule } from 'primeng/treetable';
->>>>>>> 381b4f4d
+
 import { AppComponent } from './app.component';
 import { AppRoutingModule } from './app-routing.module';
 import { LandingComponent } from './landing/landing.component';
@@ -41,11 +30,10 @@
 import { SearchService } from './shared/search-service/index';
 import { CommonVarService } from './shared/common-var/index';
 import { AppConfig } from './shared/config-service/config.service';
-<<<<<<< HEAD
+
 import { DatacartComponent} from './datacart/datacart.component';
 import {CartService} from "./datacart/cart.service";
-=======
->>>>>>> 381b4f4d
+
 import { AppShellNoRenderDirective } from './directives/app-shell-no-render.directive';
 import { AppShellRenderDirective } from './directives/app-shell-render.directive';
 
@@ -58,33 +46,6 @@
 @NgModule({
   declarations: [
     AppComponent,
-<<<<<<< HEAD
-    LandingAboutComponent,
-    LandingComponent,DatacartComponent,
-    Collaspe,MetadataComponent,FileDetailsComponent,
-    DescriptionComponent,  KeyValuePipe, MetadataView, NoidComponent,NerdmComponent,
-    ErrorComponent,UserErrorComponent ,
-     
-    
-    AppShellNoRenderDirective,
-    AppShellRenderDirective 
-  ],
-  imports: [
-      BrowserModule.withServerTransition({ appId: 'PDR-LandingPage' }),
-    BrowserTransferStateModule,
-    FormsModule,
-    ReactiveFormsModule,
-    AppRoutingModule,
-    HttpClientModule, CommonModule, SharedModule, AccordionModule,AutoCompleteModule,MessagesModule,
-    MultiSelectModule,DropdownModule,DataTableModule, TreeModule,DataListModule, ProgressSpinnerModule, PanelMenuModule,
-    DialogModule,ContextMenuModule,MenuModule, OverlayPanelModule, FieldsetModule, 
-    PanelModule,BrowserAnimationsModule, FormsModule, ButtonModule,
-    TreeTableModule,
-    NgbModule.forRoot()
-  ],
-  exports: [Collaspe],
-  providers: [ Title, SearchService,SearchResolve, CommonVarService, CartService
-=======
     LandingAboutComponent, LandingComponent,
     Collaspe,MetadataComponent,FileDetailsComponent, DescriptionComponent,  
     KeyValuePipe, MetadataView, NoidComponent,NerdmComponent,
@@ -99,8 +60,7 @@
     NgbModule.forRoot()
   ],
   exports: [Collaspe],
-  providers: [ Title, Meta, SearchService,SearchResolve, CommonVarService 
->>>>>>> 381b4f4d
+  providers: [ Title, Meta, SearchService,SearchResolve, CommonVarService,  CartService 
     , AppConfig, {
       provide: APP_INITIALIZER,
       useFactory: appInitializerFn,
