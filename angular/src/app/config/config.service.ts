--- conflicted
+++ resolved
@@ -107,7 +107,7 @@
             this.config = new AppConfig(this._useServerSide(cfgdata));
 
             if (this.cache) 
-                this.cache.set(CONFIG_TS_KEY, new AppConfig(this._hideServerSide(cfgdata)))
+                this.cache.set<AppConfig>(CONFIG_TS_KEY, new AppConfig(this._hideServerSide(cfgdata)))
         }
         return this.config;
     }
@@ -174,12 +174,7 @@
         if (! this.config) {
             this.config = new AppConfig(this.loadConfig());
             if (isPlatformServer(this.platid))
-<<<<<<< HEAD
-                this.cache.set(CONFIG_TS_KEY, this.config);
-=======
-                this.cache.set<AppConfig>(CONFIG_TS_KEY, out);
-            this.config = out;
->>>>>>> 360e7678
+                this.cache.set<AppConfig>(CONFIG_TS_KEY, this.config);
         }
         return this.config;
     }
@@ -230,15 +225,7 @@
         out["source"] = this.source;
         if (! out["mode"])
             out["mode"] = this.defMode;
-<<<<<<< HEAD
         return out;
-=======
-
-        this.config = new AppConfig(out);
-        if (this.cache)
-            this.cache.set<AppConfig>(CONFIG_TS_KEY, this.config);
-        return this.config;
->>>>>>> 360e7678
     }
 }
 
@@ -268,15 +255,7 @@
      */
     loadConfig() : LPSConfig {
         console.log("Loading configuration data previously loaded by server");
-<<<<<<< HEAD
         return this.cfgdata;
-=======
-
-        this.config = new AppConfig(this.cfgdata);
-        if (this.cache)
-            this.cache.set<AppConfig>(CONFIG_TS_KEY, this.config);
-        return this.config;
->>>>>>> 360e7678
     }
 }
 
