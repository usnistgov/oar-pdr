--- conflicted
+++ resolved
@@ -20,17 +20,6 @@
         <span *ngIf="status" class="badge" id="appStatus" style="background-color:darkcyan">{{ status }}</span>
         <div class="header-links" style="float: right; vertical-align: bottom;">
           <a href="/pdr/about" target="_blank"
-<<<<<<< HEAD
-             [ngClass]="{'disabled':editstatsvc.editMode,'enabled':!editstatsvc.editMode}"><i
-             class="faa faa-home faa-1x" [ngStyle]="{'color':getMenuTextColor()}" data-toggle="tooltip"
-             title="Go to home page"></i></a> |
-          <a href="{{searchLink}}" target="_blank" 
-             [ngClass]="{'disabled':editstatsvc.editMode,'enabled':!editstatsvc.editMode}"><b>Search</b></a> |
-          <a href="/datacart/normal" target="_blank" 
-          [ngClass]="{'disabled':editstatsvc.editMode && editEnabled,'enabled':!editstatsvc.editMode && !editEnabled}"><b>Cart</b><i 
-             class="faa faa-shopping-cart faa-1x" [ngStyle]="{'color':getMenuTextColor()}"></i><span 
-             class="w3-badge badge-pill badge-notify">&nbsp;{{cartLength}}&nbsp;</span></a>
-=======
             [ngClass]="{'disabled':editstatsvc.editMode,'enabled':!editstatsvc.editMode}"><b>About</b></a> |
           <a href="{{contactLink}}" target="_blank" 
             [ngClass]="{'disabled':editstatsvc.editMode,'enabled':!editstatsvc.editMode}"><b>Contact</b></a> |
@@ -40,7 +29,6 @@
             [ngClass]="{'disabled':editstatsvc.editMode && editEnabled,'enabled':!editstatsvc.editMode && !editEnabled}"><b>Cart</b><i
               class="faa faa-shopping-cart faa-1x" [ngStyle]="{'color':getMenuTextColor()}"></i><span
               class="w3-badge badge-pill badge-notify">&nbsp;{{cartLength}}&nbsp;</span></a>
->>>>>>> 83e5a5f1
           <span *ngIf="editEnabled && editstatsvc.userID">
             | <i class="faa faa-user-circle faa-1x icon-white" style="color: white; cursor: pointer;"
               data-toggle="tooltip" title="{{editstatsvc.userID}}" (click)="showUserId()"></i>
