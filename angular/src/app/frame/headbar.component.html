--- conflicted
+++ resolved
@@ -19,29 +19,14 @@
         &nbsp;&nbsp;
         <span *ngIf="status" class="badge" id="appStatus" style="background-color:rgb(0, 114, 114)">{{ status }}</span>
         <div class="header-links" style="float: right; vertical-align: bottom;">
-<<<<<<< HEAD
-          <a href="/about" target="_blank"
-             [ngClass]="{'disabled':editstatsvc.editMode,'enabled':!editstatsvc.editMode}" aria-label="home page link"><i
-             class="faa faa-home faa-1x" [ngStyle]="{'color':getMenuTextColor()}" data-toggle="tooltip"
-             title="Go to home page"></i></a> |
-          <a href="{{searchLink}}" target="_blank" 
-             [ngClass]="{'disabled':editstatsvc.editMode,'enabled':!editstatsvc.editMode}"><b>Search</b></a> |
-          <a href="/datacart/normal" target="_blank" 
-          [ngClass]="{'disabled':editstatsvc.editMode && editEnabled,'enabled':!editstatsvc.editMode && !editEnabled}"><b>Cart</b><i 
-             class="faa faa-shopping-cart faa-1x" [ngStyle]="{'color':getMenuTextColor()}"></i><span 
-             class="w3-badge badge-pill badge-notify">&nbsp;{{cartLength}}&nbsp;</span></a>
-=======
-          <a href="/pdr/about" target="_blank"
-            [ngClass]="{'disabled':editstatsvc.editMode,'enabled':!editstatsvc.editMode}"><b>About</b></a> |
-          <a href="{{contactLink}}" target="_blank" 
-            [ngClass]="{'disabled':editstatsvc.editMode,'enabled':!editstatsvc.editMode}"><b>Contact</b></a> |
-          <a href="{{searchLink}}" target="_blank"
-            [ngClass]="{'disabled':editstatsvc.editMode,'enabled':!editstatsvc.editMode}"><b>Search</b></a> |
-          <a href="/datacart/normal" target="_blank"
-            [ngClass]="{'disabled':editstatsvc.editMode && editEnabled,'enabled':!editstatsvc.editMode && !editEnabled}"><b>Cart</b><i
-              class="faa faa-shopping-cart faa-1x" [ngStyle]="{'color':getMenuTextColor()}"></i><span
+          <a href="/pdr/about" target="_blank"><b>About</b></a> |
+          <a href="{{contactLink}}" target="_blank"><b>Contact</b></a> |
+          <a href="{{searchLink}}" target="_blank"><b>Search</b></a> |
+          <!-- Datacart (Download Manager) always disabled if edit is enabled -->
+          <a href="/datacart/normal" target="_blank" [ngStyle]="{'color':getMenuColor('Cart')}"
+            [ngClass]="{'disabled':editEnabled,'enabled':!editEnabled}"><b>Cart</b><i
+              class="faa faa-shopping-cart faa-1x" [ngStyle]="{'color':getMenuColor('Cart')}"></i><span
               class="w3-badge badge-pill badge-notify">&nbsp;{{cartLength}}&nbsp;</span></a>
->>>>>>> 6db9763a
           <span *ngIf="editEnabled && editstatsvc.userID">
             | <i class="faa faa-user-circle faa-1x icon-white" style="color: white; cursor: pointer;"
               data-toggle="tooltip" title="{{editstatsvc.userID}}" (click)="showUserId()"></i>
