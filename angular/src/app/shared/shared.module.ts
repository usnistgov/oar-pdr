import { NgModule, ModuleWithProviders } from '@angular/core';
import { CommonModule } from '@angular/common';
import { FormsModule } from '@angular/forms';
import { RouterModule } from '@angular/router';
import { SearchService } from './search-service/index';
<<<<<<< HEAD

=======
>>>>>>> 823bd0fb

/**
 * Do not specify providers for modules that might be imported by a lazy loaded module.
 */

@NgModule({
  imports: [CommonModule, RouterModule],
<<<<<<< HEAD
  exports: [CommonModule, FormsModule, RouterModule]
=======
  exports: [ CommonModule, FormsModule, RouterModule]
>>>>>>> 823bd0fb
})
export class SharedModule {
  static forRoot(): ModuleWithProviders {
    return {
      ngModule: SharedModule,
      providers: [SearchService]
    };
  }
}<|MERGE_RESOLUTION|>--- conflicted
+++ resolved
@@ -3,10 +3,6 @@
 import { FormsModule } from '@angular/forms';
 import { RouterModule } from '@angular/router';
 import { SearchService } from './search-service/index';
-<<<<<<< HEAD
-
-=======
->>>>>>> 823bd0fb
 
 /**
  * Do not specify providers for modules that might be imported by a lazy loaded module.
@@ -14,11 +10,7 @@
 
 @NgModule({
   imports: [CommonModule, RouterModule],
-<<<<<<< HEAD
   exports: [CommonModule, FormsModule, RouterModule]
-=======
-  exports: [ CommonModule, FormsModule, RouterModule]
->>>>>>> 823bd0fb
 })
 export class SharedModule {
   static forRoot(): ModuleWithProviders {
