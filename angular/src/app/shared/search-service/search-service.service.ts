--- conflicted
+++ resolved
@@ -19,17 +19,9 @@
    * @param {Http} http - The injected Http.
    * @constructor
    */
-<<<<<<< HEAD
   constructor(private http: HttpClient,
     private appConfig : AppConfig) {
-    this.rmmApi = this.appConfig.getRMMapi();
-    this.metaApi = this.appConfig.getMetaApi();
-    this.landingBackend = this.appConfig.getLandingBackend();
-    this.serviceApi = this.rmmApi;
-=======
-  constructor(private http: HttpClient, private appConfig : AppConfig) {
     this.landingBackend = this.appConfig.getConfig().LANDING;
->>>>>>> e50e7c8c
   }
 
   /**
@@ -50,12 +42,13 @@
     return this.http.get(this.landingBackend );
   } 
   searchById(searchValue:string){
+    var backend: any;
     if (_.includes(this.landingBackend,'rmm') && _.includes(searchValue,'ark'))
-      this.landingBackend = this.landingBackend+'records?@id=';
+      backend = this.landingBackend+'records?@id=';
     else if(_.includes(this.landingBackend,'rmm')){
-        this.landingBackend = this.landingBackend+'records/'; 
+      backend = this.landingBackend+'records/'; 
     }
-    return this.http.get(this.landingBackend+ searchValue);
+    return this.http.get(backend + searchValue);
   }
 }
 
