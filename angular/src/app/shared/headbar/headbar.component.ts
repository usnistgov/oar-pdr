import { Component, OnInit, AfterViewInit, ElementRef } from '@angular/core';
import { Location } from '@angular/common';
import { TreeModule,TreeNode, Tree, OverlayPanelModule,
  FieldsetModule,PanelModule,ContextMenuModule,
  MenuModule,MenuItem } from 'primeng/primeng';
import { CommonVarService } from "../common-var/index";
import { CartService } from '../../datacart/cart.service';
import { CartEntity } from '../../datacart/cart.entity';
import { AppConfig } from '../config-service/config.service';

/**
 * This class represents the headbar component.
 */

declare var Ultima: any;


@Component({
  moduleId: module.id,
  selector: 'pdr-headbar',
  templateUrl: 'headbar.component.html',
  styleUrls: ['headbar.component.css']
})

export class HeadbarComponent {

  layoutCompact: boolean = true;
  layoutMode: string = 'horizontal';
  darkMenu: boolean = false;
  profileMode: string = 'inline';
  SDPAPI : string = "";
  landingService : string = "";
  internalBadge: boolean = false;
  cartEntities: CartEntity[];
  topmenu: MenuItem[];
  loginuser = false;
  cartLength : number;

<<<<<<< HEAD
  constructor( private el: ElementRef, private appConfig : AppConfig) {
    this.SDPAPI = this.appConfig.getSDPApi();
    this.landingService = this.appConfig.getLandingBackend();
=======
  constructor( private el: ElementRef, private commonVar : CommonVarService, private cartService: CartService,private appConfig : AppConfig) {
      this.SDPAPI = this.appConfig.getConfig().SDPAPI;
      this.landingService = this.appConfig.getConfig().LANDING;
    this.cartService.watchStorage().subscribe(value => {
      this.cartLength = value;
    });
>>>>>>> 9e2e4541
  }
  
  checkinternal() {
    if(!this.landingService.includes('rmm'))
      this.internalBadge = true;
    return this.internalBadge;
  }

  getDataCartList () {
    this.cartService.getAllCartEntities().then(function (result) {
    this.cartEntities = result;
    this.cartLength = this.cartEntities.length;
    return this.cartLength;
    }.bind(this), function (err) {
      alert("something went wrong while fetching the products");
    });
    return null;
  }

  updateCartStatus()
  {
    this.cartService.updateCartDisplayStatus(true);
  }

}<|MERGE_RESOLUTION|>--- conflicted
+++ resolved
@@ -36,18 +36,12 @@
   loginuser = false;
   cartLength : number;
 
-<<<<<<< HEAD
-  constructor( private el: ElementRef, private appConfig : AppConfig) {
+  constructor( private el: ElementRef, , private commonVar : CommonVarService, private cartService: CartService, private appConfig : AppConfig) {
     this.SDPAPI = this.appConfig.getSDPApi();
     this.landingService = this.appConfig.getLandingBackend();
-=======
-  constructor( private el: ElementRef, private commonVar : CommonVarService, private cartService: CartService,private appConfig : AppConfig) {
-      this.SDPAPI = this.appConfig.getConfig().SDPAPI;
-      this.landingService = this.appConfig.getConfig().LANDING;
-    this.cartService.watchStorage().subscribe(value => {
-      this.cartLength = value;
-    });
->>>>>>> 9e2e4541
+      this.cartService.watchStorage().subscribe(value => {
+          this.cartLength = value;
+      });
   }
   
   checkinternal() {
