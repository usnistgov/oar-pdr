<<<<<<< HEAD
import { Component, OnInit, AfterViewInit, ElementRef } from '@angular/core';
import { Location } from '@angular/common';
import { TreeModule,TreeNode, Tree, OverlayPanelModule,
  FieldsetModule,PanelModule,ContextMenuModule,
  MenuModule,MenuItem } from 'primeng/primeng';
import { CommonVarService } from "../common-var/index";
import { CartService } from '../../datacart/cart.service';
import { CartEntity } from '../../datacart/cart.entity';
=======
import { Component, ElementRef } from '@angular/core';
// import { Location } from '@angular/common';
// import { TreeModule,TreeNode, Tree, OverlayPanelModule,
//   FieldsetModule,PanelModule,ContextMenuModule,
//   MenuModule,MenuItem } from 'primeng/primeng';
>>>>>>> 381b4f4d
import { AppConfig } from '../config-service/config.service';

/**
 * This class represents the headbar component.
 */

declare var Ultima: any;


@Component({
  moduleId: module.id,
  selector: 'pdr-headbar',
  templateUrl: 'headbar.component.html',
  styleUrls: ['headbar.component.css']
})

export class HeadbarComponent {

  layoutCompact: boolean = true;
  layoutMode: string = 'horizontal';
  darkMenu: boolean = false;
  profileMode: string = 'inline';
  SDPAPI : string = "";
  landingService : string = "";
  internalBadge: boolean = false;
<<<<<<< HEAD
  cartEntities: CartEntity[];
  topmenu: MenuItem[];
=======
 
>>>>>>> 381b4f4d
  loginuser = false;
  cartLength : number;

  constructor( private el: ElementRef, private commonVar : CommonVarService, private cartService: CartService, private appConfig : AppConfig) {
    this.SDPAPI = this.appConfig.getSDPApi();
    this.landingService = this.appConfig.getLandingBackend();
      this.cartService.watchStorage().subscribe(value => {
          this.cartLength = value;
      });
  }
  
  checkinternal() {
    if(!this.landingService.includes('rmm'))
      this.internalBadge = true;
    return this.internalBadge;
  }

  getDataCartList () {
    this.cartService.getAllCartEntities().then(function (result) {
    this.cartEntities = result;
    this.cartLength = this.cartEntities.length;
    return this.cartLength;
    }.bind(this), function (err) {
      alert("something went wrong while fetching the products");
    });
    return null;
  }

  updateCartStatus()
  {
    this.cartService.updateCartDisplayStatus(true);
  }

}<|MERGE_RESOLUTION|>--- conflicted
+++ resolved
@@ -1,19 +1,7 @@
-<<<<<<< HEAD
-import { Component, OnInit, AfterViewInit, ElementRef } from '@angular/core';
-import { Location } from '@angular/common';
-import { TreeModule,TreeNode, Tree, OverlayPanelModule,
-  FieldsetModule,PanelModule,ContextMenuModule,
-  MenuModule,MenuItem } from 'primeng/primeng';
-import { CommonVarService } from "../common-var/index";
+
 import { CartService } from '../../datacart/cart.service';
 import { CartEntity } from '../../datacart/cart.entity';
-=======
 import { Component, ElementRef } from '@angular/core';
-// import { Location } from '@angular/common';
-// import { TreeModule,TreeNode, Tree, OverlayPanelModule,
-//   FieldsetModule,PanelModule,ContextMenuModule,
-//   MenuModule,MenuItem } from 'primeng/primeng';
->>>>>>> 381b4f4d
 import { AppConfig } from '../config-service/config.service';
 
 /**
@@ -39,12 +27,10 @@
   SDPAPI : string = "";
   landingService : string = "";
   internalBadge: boolean = false;
-<<<<<<< HEAD
+
   cartEntities: CartEntity[];
   topmenu: MenuItem[];
-=======
- 
->>>>>>> 381b4f4d
+
   loginuser = false;
   cartLength : number;
 
