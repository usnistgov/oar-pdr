--- conflicted
+++ resolved
@@ -27,16 +27,10 @@
               <span class="badge" style="background-color:#8f3919">1.0.0-beta</span>
               <span *ngIf="checkinternal()" class="badge" style="background-color:darkcyan">Review Version</span>
               <div align="right" class="header-links">
-<<<<<<< HEAD
-               <a href="/aboutlanding" ><span class="textlinks"><b>About</b></span></a>
-               | <a href="{{ SDPAPI }}" onclick="window.open(this.href, 'search'); return false"><span class="textlinks"><b>Search</b></span></a> | <a href="/datacart" (click) = "updateCartStatus()" ><span class="textlinks"><b>Cart </b></span>
-                  <i class="faa faa-shopping-cart faa-2x icon-white" style="color: #fff;"></i><span class="badge badge-notify" >{{cartLength}}</span></a>
-              </div>
-=======
                   <a href="/about" ><span class="textlinks"><b>About</b></span></a>
-                  | <a href="{{ SDPAPI }}" target="_blank"><span class="textlinks"><b>Search </b></span></a>
-                 </div>
->>>>>>> 02dd3767
+              | <a href="{{ SDPAPI }}" onclick="window.open(this.href, 'search'); return false"><span class="textlinks"><b>Search</b></span></a> | <a href="/datacart" (click) = "updateCartStatus()" ><span class="textlinks"><b>Cart </b></span>
+              <i class="faa faa-shopping-cart faa-2x icon-white" style="color: #fff;"></i><span class="badge badge-notify" >{{cartLength}}</span></a>
+          </div>
           </div>
       </div>
     </div>
