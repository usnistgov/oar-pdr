<style id="antiClickjack">
  body {
    display: none !important;
  }
</style>
<script type="text/javascript">
  if (self === top) {
    var antiClickjack = document.getElementById("antiClickjack");
    antiClickjack.parentNode.removeChild(antiClickjack);
  } else {
    top.location = self.location;
  }
</script>

<div [ngClass]="{'layout-wrapper':true,'layout-compact':layoutCompact}">

    <div [ngClass]="{'layout-container':false,'menu-layout-static':(layoutMode=='static'||layoutMode=='horizontal'),
              'menu-layout-overlay':(layoutMode=='overlay'),'menu-layout-horizontal':(layoutMode=='horizontal')}">
  
   <div class="topbar clearfix header-background" >
          <div class="header-div">
            <a href="/" title="National Institute of Standards and Technology" class="header__logo-link" rel="home">
            <img class="Fleft" srcset="./assets/images/nist-pdr-rev.png" alt="National Institute of Standards and Technology"
                 title="National Institute of Standards and Technology" >
              </a>
              <!--<img class="Fleft" srcset="./assets/images/beta-pdr.png"> -->
              <span class="badge" style="background-color:#8f3919">1.0.0-beta</span>
              <span *ngIf="checkinternal()" class="badge" style="background-color:darkcyan">Review Version</span>
              <div align="right" class="header-links">
                <a href="/pdr/about" target="_blank"><span class="textlinks"><b>About</b></span></a>
                | <a href="{{ SDPAPI }}" target="_blank"><span class="textlinks"><b>Search</b></span></a>
<<<<<<< HEAD
                | <a href="/datacart" target="datacart" (click) = "updateCartStatus()" ><span class="textlinks"><b>Cart </b></span>
=======
                <!-- | <a href="/datacart" target="_blank" (click) = "updateCartStatus()" ><span class="textlinks"><b>Cart </b></span>
>>>>>>> 362bb851
                <i class="faa faa-shopping-cart faa-2x icon-white" style="color: #fff;"></i>
                <span class="badge badge-notify" >{{cartLength}}</span></a> -->
              </div>
          </div>
      </div>
    </div>
  </div>
  <|MERGE_RESOLUTION|>--- conflicted
+++ resolved
@@ -29,11 +29,9 @@
               <div align="right" class="header-links">
                 <a href="/pdr/about" target="_blank"><span class="textlinks"><b>About</b></span></a>
                 | <a href="{{ SDPAPI }}" target="_blank"><span class="textlinks"><b>Search</b></span></a>
-<<<<<<< HEAD
-                | <a href="/datacart" target="datacart" (click) = "updateCartStatus()" ><span class="textlinks"><b>Cart </b></span>
-=======
+
                 <!-- | <a href="/datacart" target="_blank" (click) = "updateCartStatus()" ><span class="textlinks"><b>Cart </b></span>
->>>>>>> 362bb851
+
                 <i class="faa faa-shopping-cart faa-2x icon-white" style="color: #fff;"></i>
                 <span class="badge badge-notify" >{{cartLength}}</span></a> -->
               </div>
