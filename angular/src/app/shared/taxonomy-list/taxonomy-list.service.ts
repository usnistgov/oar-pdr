--- conflicted
+++ resolved
@@ -22,13 +22,9 @@
    */
   constructor(private http: HttpClient,
     private cfg: AppConfig) {
-<<<<<<< HEAD
       this.taxonomyService = cfg.get("APIs.taxonomy", "/unconfigured");
-      console.log('this.taxonomyService', this.taxonomyService);
-=======
       this.taxonomyService = cfg.get("locations.taxonomyService", "/unconfigured");
-    //   console.log('this.taxonomyService', this.taxonomyService);
->>>>>>> 360e7678
+      // console.log('this.taxonomyService', this.taxonomyService);
       if (this.taxonomyService == "/unconfigured")
           throw new Error("mdService endpoint not configured!");
   }
