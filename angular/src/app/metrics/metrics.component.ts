import { Component, OnInit, ViewChild, Inject, PLATFORM_ID, HostListener, ElementRef } from '@angular/core';
import { userInfo } from 'os';
import { CommonFunctionService } from '../shared/common-function/common-function.service';
import { ActivatedRoute } from '@angular/router';
import { MetricsService } from '../shared/metrics-service/metrics.service';
import { AppConfig } from '../config/config';
import { TreeNode } from 'primeng/api';
import { saveAs } from 'file-saver-es';
import { RecordLevelMetrics } from './metrics';
import { DatePipe } from '@angular/common';
import { HorizontalBarchartComponent } from './horizontal-barchart/horizontal-barchart.component';
import { SearchService } from '../shared/search-service/search-service.service';
import { isPlatformBrowser } from '@angular/common';
import { NerdmRes } from '../nerdm/nerdm';
import { GoogleAnalyticsService } from '../shared/ga-service/google-analytics.service';
import { HttpEventType } from '@angular/common/http';

const MOBIL_LABEL_LIMIT = 20;
const DESKTOP_LABEL_LIMIT = 50;

@Component({
    selector: 'app-metrics',
    templateUrl: './metrics.component.html',
    styleUrls: ['./metrics.component.css', '../landing/landing.component.css']
})
export class MetricsComponent implements OnInit {

    imageURL: string = 'assets/images/sdp-background.jpg';
    inBrowser: boolean = false;
    lps: string;
    pdrHomeUrl: string = "";

    // Data
    ediid: string;
    files: TreeNode[] = [];
    fileLevelData: any;
    firstTimeLogged: string = '';
    datasetTitle: string = '';
    datasetSubtitle: string = '';
    lastDownloadDate: string = "";
    filescount: number = 0;
    record: NerdmRes = null;
    metricsData: any[] = [];
    totalFileLevelSuccessfulGet: number = 0;
    totalFileSize: number = 0;
    totalFilesinChart: number = 0;
    noDatasetSummary: boolean = false;

    // Chart
    chartData: Array<any>;
    xAxisLabel: string = "";
    yAxisLabel: string = "";
    recordLevelTotalDownloads: number = 0;
    visible: boolean = true;
    cols: any[] = [];
    fontSize: string = '16px';  // Default font size
    noChartData: boolean = false;

    //Display
    screenSizeBreakPoint: number;
    screenWidth: number = 1080;
    mobileWidth: number = 500;
    maxLabelLength = 50;
    readyDisplay: boolean = false;

    // File tree
    isExpanded: boolean = false;

    // Error handling
    hasError: boolean = false;
    errorMsg: string = "";
    emailSubject: string = "";
    emailBody: string = "";

    recordLevelData : RecordLevelMetrics;
        
    // injected as ViewChilds so that this class can send messages to it with a synchronous method call.
    @ViewChild(HorizontalBarchartComponent)
    private barchart: HorizontalBarchartComponent;

    @ViewChild('panel0', { read: ElementRef }) public panel0: ElementRef<any>;

    constructor(
        private route: ActivatedRoute,
        private cfg: AppConfig,
        @Inject(PLATFORM_ID) private platformId: Object,
        public commonFunctionService: CommonFunctionService,
        private datePipe: DatePipe,
        private searchService: SearchService,
        public gaService: GoogleAnalyticsService,
        public metricsService: MetricsService) { 

            this.inBrowser = isPlatformBrowser(platformId);
            this.screenSizeBreakPoint = +this.cfg.get("screenSizeBreakPoint", "1060");
        }

    ngOnInit() {
<<<<<<< HEAD
        this.lps = this.cfg.get("locations.landingPageService", "/od/id/");
        console.log('Landing page base: ', this.lps);
=======
        this.distApi = this.cfg.get("locations.portalBase", "/unconfigured")+"od/id/";
>>>>>>> 360e7678
        this.detectScreenSize();
        this.recordLevelData = new RecordLevelMetrics();

        this.cols = [
            { field: 'name', header: 'Name', width: '60%' },
            { field: 'success_get', header: 'Downloads', width: '20%' },
            { field: 'download_size', header: 'File Size', width: '20%' }];

        // Expend the data tree to level one
        this.yAxisLabel = "";

        if(this.inBrowser){
            this.route.params.subscribe(queryParams => {
                this.ediid = queryParams.id;
                this.pdrHomeUrl = this.lps + this.ediid;
                // Get dataset title
                this.searchService.searchById(this.ediid, true).subscribe(md => {
                    if(md) {
                        this.record = md as NerdmRes;
                        this.datasetTitle = md['title'];

                        this.createNewDataHierarchy();
                        if (this.files.length != 0){
                            this.files = <TreeNode[]>this.files[0].data;

                            // Get metrics details (file level)
                            this.metricsService.getFileLevelMetrics(this.ediid).subscribe(async (event) => {
                                // Some large dataset might take a while to download. Only handle the response
                                // when it finishes downloading
                                if(event.type == HttpEventType.Response){
                                    let response = await event.body.text();
                                    this.fileLevelData = JSON.parse(response);
                                    console.log("File level metrics", this.fileLevelData);

                                    if(this.fileLevelData.FilesMetrics != undefined && this.fileLevelData.FilesMetrics.length > 0){
                                        this.totalFileLevelSuccessfulGet = 0;
                                        this.totalFilesinChart = 0;
                                        this.cleanupFileLevelData(this.files);
                                        this.fileLevelData.FilesMetrics = this.metricsData;
                                        this.handleSum(this.files);

                                        if(this.fileLevelData.FilesMetrics.length > 0){
                                            this.noChartData = false;
                                            this.createChartData();
                                            this.lastDownloadDate = this.getLastDownloadDate()
                                        }else{
                                            this.noChartData = true;
                                        }
                                    }else{
                                        this.noChartData = true;
                                    }
                                }
                            },
                            (err) => {
                                let dateTime = new Date();
                                console.log("err", err);
                                this.errorMsg = JSON.stringify(err);
                                this.hasError = true;
                                console.log('this.hasError', this.hasError);
                                this.emailSubject = 'PDR: Error getting file level metrics data';
                                this.emailBody =
                                    'The information below describes an error that occurred while downloading metrics data.' + '%0D%0A%0D%0A'
                                    + '[From the PDR Team:  feel free to add additional information about the failure or your questions here.  Thanks for sending this message!]' + '%0D%0A%0D%0A'
                                    + 'ediid:' + this.ediid + '%0D%0A'
                                    + 'Time: ' + dateTime.toString() + '%0D%0A%0D%0A'
                                    + 'Error message:%0D%0A' + JSON.stringify(err);
            
                                this.readyDisplay = true;
                            });                            
                        }else{
                            this.noChartData = true;
                        }

                        this.readyDisplay = true;
                        this.expandToLevel(this.files, true, 0, 1);
                    }
                })

                this.metricsService.getRecordLevelMetrics(this.ediid).subscribe(async (event) => {
                    switch (event.type) {
                        case HttpEventType.Response:
                            // this.recordLevelData = JSON.parse(JSON.stringify(event.body));
                            this.recordLevelData = JSON.parse(await event.body.text());
                            console.log("Record level metrics", this.recordLevelData);

                            if(this.recordLevelData.DataSetMetrics != undefined && this.recordLevelData.DataSetMetrics.length > 0){
                                this.firstTimeLogged = this.datePipe.transform(this.recordLevelData.DataSetMetrics[0].first_time_logged, "MMM d, y");

                                this.recordLevelTotalDownloads = this.recordLevelData.DataSetMetrics[0].success_get;

                                // this.xAxisLabel = "Total Downloads Since " + this.firstTimeLogged;
                                this.datasetSubtitle = "Metrics Since " + this.firstTimeLogged;
                                this.noDatasetSummary = false;
                            }else{
                                this.noDatasetSummary = true;
                            }

                            break;
                        default:
                            break;
                    }

                },
                (err) => {
                    let dateTime = new Date();
                    console.log("err", err);
                    this.errorMsg = JSON.stringify(err);
                    this.hasError = true;
                    console.log('this.hasError', this.hasError);

                    this.emailSubject = 'PDR: Error getting file level metrics data';
                    this.emailBody =
                        'The information below describes an error that occurred while downloading metrics data.' + '%0D%0A%0D%0A'
                        + '[From the PDR Team:  feel free to add additional information about the failure or your questions here.  Thanks for sending this message!]' + '%0D%0A%0D%0A'
                        + 'ediid:' + this.ediid + '%0D%0A'
                        + 'Time: ' + dateTime.toString() + '%0D%0A%0D%0A'
                        + 'Error message:%0D%0A' + JSON.stringify(err);

                    this.readyDisplay = true;
                });
            });
        }
    }

    /**
     *  Following functions detect screen size
     */
    @HostListener("window:resize", [])
        public onResize() {
            this.detectScreenSize();
    }
    
    public ngAfterViewInit() {
        this.detectScreenSize();
    }

    private detectScreenSize() {
        setTimeout(() => {
            if(this.inBrowser){
                this.screenWidth = window.innerWidth;
                if(this.screenWidth < 550){
                    this.maxLabelLength = MOBIL_LABEL_LIMIT;
                }else{
                    this.maxLabelLength = DESKTOP_LABEL_LIMIT;
                }
            }
        }, 0);
    }

    /**
     * Remove outdated data from the metrics
     */
    cleanupFileLevelData(files: TreeNode[]){
        let metricsData: any[] = [];

        for(let node of files){
            let found = this.fileLevelData.FilesMetrics.find(x => x.filepath.substr(x.filepath.indexOf(this.ediid)+this.ediid.length).trim() == node.data.filePath.trim());
            if(found){
                metricsData.push(found);
                node.data.success_get = found.success_get;
                if(!node.data.download_size || node.data.download_size == 0){
                    node.data.download_size = found.download_size;
                }

                this.totalFileLevelSuccessfulGet += found.success_get;
                this.totalFilesinChart += 1;

                node.data.inChart = true;
                if(node.parent){
                    node.parent.data.inChart = true;
                }
            }

            if(node.children.length > 0){
                this.cleanupFileLevelData(node.children);
            }else{
                this.filescount = this.filescount + 1;
            }
        }

        // Append to existing metrics data - for some reason Object.assign did not work properly
        // Had to append metricsData elements one by one!
        // this.metricsData = Object.assign(JSON.parse(JSON.stringify(metricsData)), this.metricsData);
        for(let k=0; k < metricsData.length; k++)
            this.metricsData.push(metricsData[k]);
    }

    /**
     * Sum each folder in the file tree
     * @param files 
     */
    handleSum(files: TreeNode[]){
        this.totalFileSize = 0;
        files.forEach(child => {
            const {downloads, fileSize} = this.sumFolder(child);
            this.totalFileSize += fileSize;
        })
    }

    /**
     * Recursive call to sum each folder
     * @param node 
     * @returns 
     */
    sumFolder(node: TreeNode){
        if (node.children.length > 0) {
            node.children.forEach(child => {
                const {downloads, fileSize} = this.sumFolder(child);              
                node.data.success_get += downloads;
                node.data.download_size += fileSize;
            });
        }
    
        var downloads = node.data.success_get;
        var fileSize = node.data.download_size;
        return {downloads, fileSize};
    }

    /**
     * Save metrics data in csv format
     */
    saveMetrics() {
        if(!this.fileLevelData || this.fileLevelData.FilesMetrics == undefined){
            // Need to display message in the future
            return;
        }
        // Make a deep copy of the metrics data
        let fileMetrics = JSON.parse(JSON.stringify(this.fileLevelData.FilesMetrics));
        // Remove the ediid column
        for(let i in fileMetrics) {
            delete fileMetrics[i].ediid;
         }

        // convert JSON to CSV
        const replacer = (key, value) => value === null ? '' : value // specify how you want to handle null values here
        const header = Object.keys(fileMetrics[0])
        let csv = fileMetrics.map(row => header.map(fieldName => 
        JSON.stringify(row[fieldName], replacer)).join(','))
        csv.unshift(header.join(','))
        csv = csv.join('\r\n')

        if(this.recordLevelTotalDownloads == null || this.recordLevelTotalDownloads == undefined)
            this.recordLevelTotalDownloads = 0;

        // Add summary
        csv = "# Record id," + this.ediid + "\r\n"
            + "# Total file downloads," + this.recordLevelTotalDownloads + "\r\n"
            + "# Total dataset downloads," + this.TotalDatasetDownloads + "\r\n"
            + "# Total bytes downloaded," + this.totalDownloadSizeInByte + "\r\n"
            + "# Total unique users," + this.TotalUniqueUsers + "\r\n"
            + "\r\n" + csv;

        // Create link and download
        var link = document.createElement('a');
        link.setAttribute('href', 'data:text/csv;charset=utf-8,%EF%BB%BF' + encodeURIComponent(csv));
        link.setAttribute('download', this.ediid + '.csv');
        link.style.visibility = 'hidden';
        document.body.appendChild(link);
        link.click();
        document.body.removeChild(link);
    }

    /**
     * Return total dataset downloads
     */
    get TotalDatasetDownloads() {
        if(this.recordLevelData.DataSetMetrics[0] != undefined){
            return this.recordLevelData.DataSetMetrics[0].record_download;
        }else{
            return ""
        }
    }

    /**
     * Return total download size from file level summary
     */
    get TotalFileSize() {
        return this.commonFunctionService.formatBytes(this.totalFileSize, 2);
    }

    /**
     * Get total unique users
     */
    get TotalUniqueUsers() {
        if(this.recordLevelData.DataSetMetrics[0] != undefined){
            return this.recordLevelData.DataSetMetrics[0].number_users;
        }else{
            return ""
        }
    }

    /**
     * Save the bar chart as a png file
     */
    saveMetricsAsImage() {
        this.barchart.saveMetricsAsImage(this.datasetTitle + ".jpg");
    }
    
    /**
     * Convert input data into chart data format and calculate recordLevelTotalDownloads
     */
    createChartData() {
        if(!this.fileLevelData) return;

        this.chartData = [];

        let filename;
        let filenameDisp;
        let filenameWithPath;
        let filenameWithPathDisp;
        let nameList: string[] = [];
        let dupFileNames: string[] = [];

        // Find all duplicate file names if any
        for(let j = 0; j < this.fileLevelData.FilesMetrics.length; j++){
            // Get file name from path
            if(this.fileLevelData.FilesMetrics[j].filepath){
                filename = this.fileLevelData.FilesMetrics[j].filepath.replace(/^.*[\\\/]/, '');
                filename = decodeURI(filename).replace(/^.*[\\\/]/, '');
                if(nameList.find(x => x == filename)){
                    if(!dupFileNames.find(x => x == filename))
                        dupFileNames.push(filename);
                }else{
                    nameList.push(filename);
                }
            }
        }

        // Populate chartData. For dup file names, use full path without ediid.
        // Handle long file name: to make it simple, if file name is longer than max label length
        // (laptop and mobile are different), we will truncate the begining characters 
        // and add a sequence number at the end and put it in the first column (for display
        // purpose). The real file name with path saved in the 3rd column. 
        // The real file name saved in the 4th column. 

        let filenameSq: number = 1;
        let filenameWithPathSq: number = 1;

        for(let i = 0; i < this.fileLevelData.FilesMetrics.length; i++){
            // Get file name from path
            if(this.fileLevelData.FilesMetrics[i].filepath){


                filename = this.fileLevelData.FilesMetrics[i].filepath.replace(/^.*[\\\/]/, '');
                filename = decodeURI(filename).replace(/^.*[\\\/]/, '');
                filename = filename.replace(new RegExp('%20', 'g'), " ").trim();
                filenameDisp = filename;

                if(filename.length > this.maxLabelLength) {
                    filenameDisp = "..." + filename.substr(filename.length - this.maxLabelLength);
                }

                filenameWithPath = this.fileLevelData.FilesMetrics[i].filepath.substr(this.fileLevelData.FilesMetrics[i].filepath.indexOf(this.ediid)+this.ediid.length+1);
                filenameWithPath = decodeURI(filenameWithPath);
                filenameWithPath = '/' + filenameWithPath.replace(new RegExp('%20', 'g'), " ").trim();
                filenameWithPathDisp = filenameWithPath;

                if(filenameWithPath.length > this.maxLabelLength) {
                    filenameWithPathDisp = "..." + filenameWithPath.substr(filenameWithPath.length - this.maxLabelLength);
                }

                // Discard blank file name and handle duplicates
                let data = [];
                if(filename != "" && filenameWithPath != ""){
                    // First, check if any dup real name
                    var value = Math.floor(this.fileLevelData.FilesMetrics[i].success_get);
                    if(dupFileNames.find(x => x == filename)){
                        if(!this.chartData.find(e => e[2] == filenameWithPath)){
                            data = [filenameWithPathDisp, value, filenameWithPath, filename];
                        }
                    }else{
                        data = [filenameDisp, value, filenameWithPath, filename];
                    }

                    // Second, check if any dup display name
                    if(this.chartData.find(e => e[0] == filenameDisp)){
                        data = [filenameDisp + "_" + filenameSq.toString(), value, filenameWithPath, filename];

                        filenameSq++;
                    }

                    if(this.chartData.find(e => e[0] == filenameWithPathDisp)){
                        data = [filenameWithPathDisp + "_" + filenameWithPathSq.toString(), value, filenameWithPath, filename];

                        filenameWithPathSq++;
                    }

                    this.chartData.push(data);
                }
            }
        }

        // var sum = this.chartData.reduce((sum, current) => sum + current[1], 0);
        // this.recordLevelTotalDownloads = sum;
    }

    /**
     * Get the last download date (file level)
     * @returns last download date
     */
    getLastDownloadDate(){
        if (this.fileLevelData.FilesMetrics.length) {
            var lastDownloadTime = this.fileLevelData.FilesMetrics.reduce((m,v,i) => (v.timestamp > m.timestamp) && i ? v : m).timestamp;

            return this.datePipe.transform(this.fileLevelData.FilesMetrics.reduce((m,v,i) => (v.timestamp > m.timestamp) && i ? v : m).timestamp, "MMM d, y");
        }
    }

    /**
     * Get total recordset level download size
     */
    get totalDownloadSize() {
        if(this.recordLevelData.DataSetMetrics[0] != undefined){
            return this.commonFunctionService.formatBytes(this.recordLevelData.DataSetMetrics[0].total_size, 2);
        }else{
            return ""
        }
    }

    /**
     * Get total recordset level download size in bytes
     */
    get totalDownloadSizeInByte() {
        if(this.recordLevelData.DataSetMetrics[0] != undefined){
            return this.recordLevelData.DataSetMetrics[0].total_size;
        }else{
            return ""
        }
    }

     /**
     * Reture style for Title column of the file tree
     * @returns 
     */
    titleStyle() {
        return { 'width': this.cols[0].width, 'font-size': this.fontSize };
    }

    /**
     * Reture style for Success Get column of the file tree
     * @returns 
     */
    successGetStyle() {
        return { 'width': this.cols[1].width, 'font-size': this.fontSize, "text-align": "right" };
    }

    /**
     * Reture style for Totle Downloads column of the file tree
     * @returns 
     */
    totalDownloadsStyle() {
        return { 'width': this.cols[2].width, 'font-size': this.fontSize, "text-align": "right", "padding-right":"3em" };
    }

    /**
     * Function to expand tree display to certain level
     * @param dataFiles - file tree
     * @param expanded - expand flag 
     * @param currentLevel - current level
     * @param targetLevel - the level to expand to. Null - expand all level
     */
    expandToLevel(dataFiles: any, expanded: boolean, currentLevel:number = 0, targetLevel: any = null) {
        this.expandAll(dataFiles, expanded, currentLevel, targetLevel)

        this.isExpanded = expanded;
        this.visible = false;
        setTimeout(() => {
            this.visible = true;
        }, 0);
    }

    /**
     * Function to expand tree display to certain level - used by expandToLevel()
     * @param dataFiles - file tree
     * @param expanded 
     * @param currentLevel - current level
     * @param targetLevel - the level we want to expand
     */
    expandAll(dataFiles: TreeNode[], expanded: boolean, currentLevel: any = 0, targetLevel: any = 0) {
        let nextLevel = currentLevel + 1;
        for (let i = 0; i < dataFiles.length; i++) {
            dataFiles[i].expanded = expanded;
            if (targetLevel != null) {
                if (dataFiles[i].children && dataFiles[i].children.length > 0 && nextLevel < targetLevel) {
                    this.expandAll(dataFiles[i].children, expanded, nextLevel, targetLevel);
                }
            } else {
                if (dataFiles[i].children && dataFiles[i].children.length > 0) {
                    this.expandAll(dataFiles[i].children, expanded, nextLevel, targetLevel);
                }
            }
        }
    }

    /**
     * Create file tree from Nerdm record
     */
    createNewDataHierarchy() {
        var testdata: TreeNode = {}
        if (this.record['components'] != null) {
            testdata["data"] = this.arrangeIntoTree(this.record['components']);
            this.files.push(testdata);
        }
    }

    /**
     * Create a tree structure from a Nerdm component
     * @param paths 
     * @returns 
     */
    private arrangeIntoTree(paths) {
        const tree: TreeNode[] = [];
        // This example uses the underscore.js library.
        var i = 1;
        var tempfiletest = "";

        paths.forEach((path) => {
            if (path.filepath && !path['@type'].includes('nrd:Hidden')) {
                if (!path.filepath.startsWith("/"))
                    path.filepath = "/" + path.filepath;

                const pathParts = path.filepath.split('/');
                pathParts.shift(); // Remove first blank element from the parts array.
                let currentLevel = tree; // initialize currentLevel to root

                pathParts.forEach((part) => {
                    // check to see if the path already exists.
                    const existingPath = currentLevel.filter(level => level.data.name === part);
                    if (existingPath.length > 0) {
                        // The path to this item was already in the tree, so don't add it again.
                        // Set the current level to this path's children  
                        currentLevel = existingPath[0].children;
                    } else {
                        let tempId = path['@id'];
                        if (tempId == null || tempId == undefined)
                            tempId = path.filepath;

                        let newPart: TreeNode = null;
                        newPart = {
                            data: {
                                cartId: tempId,
                                ediid: this.ediid,
                                name: part,
                                mediatype: path.mediaType,
                                size: path.size,
                                downloadUrl: path.downloadURL,
                                description: path.description,
                                filetype: path['@type'][0],
                                resId: tempId,
                                // resId: path["filepath"].replace(/^.*[\\\/]/, ''),
                                filePath: path.filepath,
                                success_get: 0,
                                download_size: path.size? path.size: 0,
                                isLeaf: false,
                                inChart: false,
                                bkcolor: "white"
                            }, children: []
                        };
                        currentLevel.push(newPart);
                        currentLevel = newPart.children;
                    }
                });
            }
            i = i + 1;
        });
        return tree;
    }

    /**
     * Set raw back color based on node attributes
     * @param rowNode 
     * @returns 
     */
    rowColor(rowNode){
        if(rowNode.node.data.bkcolor != "white"){
            return rowNode.node.data.bkcolor;
        }else if(rowNode.node.children.length > 0){
            return "#c2eeff";
        }else if(rowNode.node.data.inChart){
            return "#e6ffe6";
        }else{
            return "white";
        }
    }

    /**
     * Return table column header text align style
     * The name column needs be left justified. Other columns need be right justified.
     * @param index Column index
     * @returns text align style
     */
    getTableHearderTextAlign(index){
        if(index == 0) return "left";
        else return "right";
    }

    /**
     * Return table column heaser padding style
     * The right most column need 3em padding
     * @param index Column index
     * @returns padding style
     */
    getTableHearderPadding(index){
        if(index == 2) return "3em";
        else return "0em";
    }
}<|MERGE_RESOLUTION|>--- conflicted
+++ resolved
@@ -95,12 +95,8 @@
         }
 
     ngOnInit() {
-<<<<<<< HEAD
         this.lps = this.cfg.get("locations.landingPageService", "/od/id/");
         console.log('Landing page base: ', this.lps);
-=======
-        this.distApi = this.cfg.get("locations.portalBase", "/unconfigured")+"od/id/";
->>>>>>> 360e7678
         this.detectScreenSize();
         this.recordLevelData = new RecordLevelMetrics();
 
