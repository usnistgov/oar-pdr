<div>
    <!-- Make the pop up window look similar to the landingpage with black header bar and blue tool bar -->
    <div class="bar" style="color: white !important;">
        Confirm Downloading
    </div>

    <!-- Display zip info -->
    <div class="full-span" style="margin: auto; padding: .5em 0em;">
        You have selected {{totalFiles}} file<span *ngIf="totalFiles > 1">s</span> with a total size of {{commonFunctionService.getSizeForDisplay(bundle_plan_size)}}.
    
        <div *ngIf="bundle_plan_size > bundleSizeAlert" style="margin-top: .5em;">Warning:  this may a take a long time to download completely. </div> 
        
        <div style="margin-top: .5em;">The files will be downloaded in the following zip files.</div>
    </div>

    <!-- Display zip files if any -->
    <!-- header -->
    <div class="full-span">
        <div *ngIf="zipData.length > 0" class="header-green" style="width: 100%;" data-toggle="tooltip" title="Zip Files">
            <span class="span50">
                Zip File Name
            </span>
            <span class="span-end">Zip File Size</span>
        </div>
        <!-- body -->
        <div class="zip-details">
            <div [ngStyle]="{'width': '100%', 'background-color': getBackColor(i)}"
                *ngFor="let zip of zipData; let i=index">
                <span class="span50">{{zip.fileName}}</span>
                <span class="span-end">{{commonFunctionService.getSizeForDisplay(zip.bundleSize)}}</span>
            </div>
        </div>

        <!-- Summary -->
        <div id="summary">
            <span class="span50">{{totalFiles}} file<span *ngIf="totalFiles > 1">s</span> selected</span>
            <span class="span-end">Total size: {{commonFunctionService.getSizeForDisplay(bundle_plan_size)}}</span>
        </div>
    </div>

    <div class="full-span" style="margin-top: .5em;">
        Unpack each zip file in the same folder on your disk to preserve the data hierarchy.
    </div>

    <hr>
    <div class="control-buttons">
        <!-- Buttons are arranged from right to left -->
<<<<<<< HEAD
            <!-- Continue Download button -->
            <button pButton class="btn btn-labeled" id="btn-download" (click)="ContinueDownload()"
            label="Start Download" icon="faa faa-cloud-download faa-1x icon-white" iconPos="left"></button>

            <!-- Cancel button -->
            <button pButton class="btn btn-labeled" id="btn-cancel" (click)="CancelDownload()"
            label="Cancel Download" icon="faa faa-remove faa-1x icon-white" iconPos="left"></button>
=======
            <!-- Cancel button -->
            <button pButton class="btn btn-labeled" id="btn-cancel" (click)="CancelDownload()"
            label="Cancel Download" icon="faa faa-remove faa-1x icon-white" iconPos="left"></button>

            <!-- Continue Download button -->
            <button pButton class="btn btn-labeled" id="btn-download" (click)="ContinueDownload()"
            label="Start Download" icon="faa faa-cloud-download faa-1x icon-white" iconPos="left"></button>
>>>>>>> 17738aaa
    </div>
</div><|MERGE_RESOLUTION|>--- conflicted
+++ resolved
@@ -45,15 +45,6 @@
     <hr>
     <div class="control-buttons">
         <!-- Buttons are arranged from right to left -->
-<<<<<<< HEAD
-            <!-- Continue Download button -->
-            <button pButton class="btn btn-labeled" id="btn-download" (click)="ContinueDownload()"
-            label="Start Download" icon="faa faa-cloud-download faa-1x icon-white" iconPos="left"></button>
-
-            <!-- Cancel button -->
-            <button pButton class="btn btn-labeled" id="btn-cancel" (click)="CancelDownload()"
-            label="Cancel Download" icon="faa faa-remove faa-1x icon-white" iconPos="left"></button>
-=======
             <!-- Cancel button -->
             <button pButton class="btn btn-labeled" id="btn-cancel" (click)="CancelDownload()"
             label="Cancel Download" icon="faa faa-remove faa-1x icon-white" iconPos="left"></button>
@@ -61,6 +52,5 @@
             <!-- Continue Download button -->
             <button pButton class="btn btn-labeled" id="btn-download" (click)="ContinueDownload()"
             label="Start Download" icon="faa faa-cloud-download faa-1x icon-white" iconPos="left"></button>
->>>>>>> 17738aaa
     </div>
 </div>