--- conflicted
+++ resolved
@@ -14,17 +14,12 @@
 import {ProgressSpinnerModule, DialogModule} from 'primeng/primeng';
 import * as _ from 'lodash';
 import * as __ from 'underscore';
-<<<<<<< HEAD
 import { environment } from '../../environments/environment';
 import { DownloadData } from '../shared/download-service/downloadData';
 import { CommonVarService } from '../shared/common-var'
 import { DownloadService } from '../shared/download-service/download-service.service';
 import { ZipData } from '../shared/download-service/zipData';
 import { OverlayPanel} from 'primeng/overlaypanel';
-=======
-// import { environment } from '../../environments/environment';
-
->>>>>>> e50e7c8c
 
 declare var Ultima: any;
 declare var saveAs: any;
@@ -38,7 +33,6 @@
 })
 
 export class DatacartComponent implements OnInit, OnDestroy {
-<<<<<<< HEAD
     layoutCompact: boolean = true;
     layoutMode: string = 'horizontal';
     profileMode: string = 'inline';
@@ -113,61 +107,10 @@
     messageColor: any;
     noFileDownloaded: boolean; // will be true if any item in data cart is downloaded
     totalDownloaded: number = 0;
+    // private distApi : string = "";
 
     private distApi : string = environment.DISTAPI;
     //private distApi:string = "http://localhost:8083/oar-dist-service";
-=======
-  layoutCompact: boolean = true;
-  layoutMode: string = 'horizontal';
-  profileMode: string = 'inline';
-  msgs: Message[] = [];
-  exception: string;
-  errorMsg: string;
-  status: string;
-  errorMessage: string;
-  errorMessageArray: string[];
-  //searchResults: any[] = [];
-  searchValue: string;
-  recordDisplay: any[] = [];
-  keyword: string;
-  downloadZIPURL: string;
-  summaryCandidate: any[];
-  showSpinner: boolean = false;
-  findId: string;
-  leftmenu: MenuItem[];
-  rightmenu: MenuItem[];
-  similarResources: boolean = false;
-  similarResourcesResults: any[] = [];
-  qcriteria: string = '';
-  selectedFile: TreeNode;
-  isDOI = false;
-  isEmail = false;
-  citeString: string = '';
-  type: string = '';
-  process: any[];
-  requestedId: string = '';
-  isCopied: boolean = false;
-  distdownload: string = '';
-  serviceApi: string = '';
-  metadata: boolean = false;
-  cartEntities: CartEntity[];
-  cols: any[];
-  selectedData: TreeNode[] = [];
-  dataFiles: TreeNode[] = [];
-  childNode: TreeNode = {};
-  display: boolean = true;
-  minimum: number = 1;
-  maximum: number = 100000;
-  displayFiles:any = [];
-  index:any = {};
-  selectedNode: TreeNode[] = [];
-  selectedFileCount: number = 0;
-  selectedParentIndex:number = 0;
-
-  private distApi : string = "";
-  //private distApi:string = "http://localhost:8083/oar-dist-service";
->>>>>>> e50e7c8c
-
 
     /**
      * Creates an instance of the SearchPanel
