--- conflicted
+++ resolved
@@ -14,7 +14,6 @@
 import { tap } from 'rxjs/operators';
 import { isPlatformServer } from '@angular/common';
 import { makeStateKey, TransferState } from '@angular/platform-browser';
-<<<<<<< HEAD
 import { AuthService } from '../shared/auth-service/auth.service';
 import { trigger, state, style, animate, transition } from '@angular/animations';
 import { ModalService } from '../shared/modal-service';
@@ -23,9 +22,7 @@
 import { ContactPopupComponent } from './contact-popup/contact-popup.component';
 import { TitlePopupComponent } from './title-popup/title-popup.component';
 import { CustomizationServiceService } from '../shared/customization-service/customization-service.service';
-=======
 import { GoogleAnalyticsService } from '../shared/ga-service/google-analytics.service';
->>>>>>> 823bd0fb
 
 declare var _initAutoTracker: Function;
 
@@ -181,16 +178,12 @@
   organizationList: string[] = ["National Institute of Standards and Technology"]
   HomePageLink: boolean = false;
   inBrowser: boolean = false;
-<<<<<<< HEAD
   updateUrl: string;
-=======
->>>>>>> 823bd0fb
 
   /**
    * Creates an instance of the SearchPanel
    *
    */
-<<<<<<< HEAD
   constructor(
     private route: ActivatedRoute,
     private el: ElementRef,
@@ -202,6 +195,7 @@
     private transferState: TransferState,
     public searchService: SearchService,
     private commonVarService: CommonVarService,
+    private gaService: GoogleAnalyticsService,
     private authService: AuthService,
     private ngbModal: NgbModal,
     private modalService: ModalService,
@@ -209,16 +203,6 @@
     this.titleObj = this.editingObjectInit();
     this.authorObj = this.editingObjectInit();
     this.contactObj = this.editingObjectInit();
-=======
-  constructor(private route: ActivatedRoute, private el: ElementRef,
-    private titleService: Title, private cfg: AppConfig, private router: Router,
-    @Inject(PLATFORM_ID) private platformId: Object,
-    @Inject(APP_ID) private appId: string,
-    private transferState: TransferState,
-    private searchService: SearchService,
-    private commonVarService: CommonVarService,
-    private gaService: GoogleAnalyticsService) {
->>>>>>> 823bd0fb
     this.inBrowser = isPlatformBrowser(platformId);
     this.tempContactPoint = {
       "fn": "",
@@ -417,11 +401,7 @@
       this.cfg.get("locations.pdrSearch", "/sdp/") + "/#/search?q=authors.familyName=" + authlist + "&key=&queryAdvSearch=yes");
     var similarRes = this.createMenuItem("Similar Resources", "faa faa-external-link", "",
       this.cfg.get("locations.pdrSearch", "/sdp/") + "/#/search?q=" + this.record['keyword'] + "&key=&queryAdvSearch=yes");
-<<<<<<< HEAD
-    var license = this.createMenuItem("Fair Use Statement", "faa faa-external-link", "", this.record['license']);
-=======
     var license = this.createMenuItem("Fair Use Statement", "faa faa-external-link", (event) => { this.gaService.gaTrackEvent('outbound', event, this.record['title']), this.record['license'] }, this.record['license']);
->>>>>>> 823bd0fb
     var citation = this.createMenuItem('Citation', "faa faa-angle-double-right",
       (event) => { this.getCitation(); this.showDialog(); }, '');
     var metaItem = this.createMenuItem("View Metadata", "faa faa-bars",
@@ -851,7 +831,6 @@
   /*
   *  Save record (for the save button at top)
   */
-<<<<<<< HEAD
   saveRecord() {
     // Send save request to back end
     // ...
@@ -1056,8 +1035,6 @@
   /* 
   *   Check if this record has a home page link that does not point to the landing page itself
   */
-=======
->>>>>>> 823bd0fb
   displayHomePageLink() {
     if (this.record.landingPage == null || this.record.landingPage == undefined) {
       return false;
@@ -1070,7 +1047,8 @@
     }
   }
 
-  visitHomePage(url: string){
+  visitHomePage(url: string, event, title){
+    this.gaService.gaTrackEvent('datasource', event, title, url);
     window.open(url, '_blank');
   }
 }
