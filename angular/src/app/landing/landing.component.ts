--- conflicted
+++ resolved
@@ -9,11 +9,9 @@
 import { AppConfig, Config } from '../shared/config-service/config.service';
 import { PLATFORM_ID, APP_ID, Inject } from '@angular/core';
 import { isPlatformBrowser } from '@angular/common';
-<<<<<<< HEAD
 import { CartService } from '../datacart/cart.service';
 import { CommonVarService } from '../shared/common-var';
 import { TestDataService } from '../shared/testdata-service/testDataService';
-=======
 import { SearchService } from '../shared/search-service/index';
 import { Observable } from 'rxjs/Observable';
 import 'rxjs/add/observable/of';
@@ -22,7 +20,6 @@
 import { isPlatformServer } from '@angular/common';
 import { makeStateKey, TransferState } from '@angular/platform-browser';
 import { _throw } from 'rxjs/observable/throw';
->>>>>>> e50e7c8c
 
 interface reference {
   refType? : string,
@@ -124,48 +121,86 @@
     private meta: Meta;
     private newer : reference = {};  
     navigationSubscription : any;
-<<<<<<< HEAD
     ediid:any;
-
-=======
     confValues : Config;
->>>>>>> e50e7c8c
   /**
    * Creates an instance of the SearchPanel
    *
    */
-<<<<<<< HEAD
   constructor(private route: ActivatedRoute, private el: ElementRef, 
               private titleService: Title, private appConfig : AppConfig, private router: Router
               ,@Inject(PLATFORM_ID) private platformId: Object,
               @Inject(APP_ID) private appId: string,
-              private cartService: CartService,
-              private testDataService: TestDataService,
+              private transferState:TransferState,
+              private searchService: SearchService,
               private commonVarService: CommonVarService) {
-    this.rmmApi = this.appConfig.getRMMapi();
-    this.distApi = this.appConfig.getDistApi();
-    this.landing = this.appConfig.getLandingBackend();
-    this.pdrApi = this.appConfig.getPDRApi();
-    this.sdpLink = this.appConfig.getSDPApi();
-  }
+                this.confValues = this.appConfig.getConfig(); 
+  }
+
+
+  /**
+   * Get the params OnInit
+   */
+  ngOnInit() {
+    this.searchValue = this.route.snapshot.paramMap.get('id');
+    if(this.router.url.includes("ark"))
+      this.searchValue =  this.router.url.split("/id/").pop();
+
+    this.ediid = this.searchValue;
+    this.commonVarService.setEdiid(this.searchValue);
+    this.files =[];
+
+    this.getData()
+      .subscribe((res)=>{
+        this.onSuccess(res);
+      }, error =>{
+        console.log("There is an error in searchservice.");
+        this.onError(" There is an error");
+        // throw new ErrorComponent(this.route);
+      }); 
+
+    // this.route.data.map(data => data.searchService )
+    //   .subscribe((res)=>{
+    //     this.onSuccess(res);
+    //   }, error =>{
+    //     console.log("There is an error in searchservice.");
+    //     this.onError(" There is an error");
+    //     // throw new ErrorComponent(this.route);
+    //   });
+  }
+
+    /**
+   * Get the params OnInit
+   */
+  // ngOnInit() {
+  //   this.searchValue = this.route.snapshot.paramMap.get('id');
+  //   if(this.router.url.includes("ark"))
+  //     this.searchValue =  this.router.url.split("/id/").pop();
+  //   this.files =[];
+    
+  //   this.getData()
+  //         .subscribe((res)=>{
+  //           this.onSuccess(res);
+  //         }, error =>{
+  //           console.log("There is an error in searchservice.");
+  //           this.onError(" There is an error");
+  //           // throw new ErrorComponent(this.route);
+  //         }); 
+  //    //  this.route.data.map(data => data.searchService )
+  //     //  .subscribe((res)=>{
+  //     //    this.onSuccess(res);
+  //     //  }, error =>{
+  //     //     console.log("There is an error in searchservice.");
+  //     //     this.onError(" There is an error");
+  //     //     // throw new ErrorComponent(this.route);
+  //     //  });
+  // }
 
    /**
    * If Search is successful populate list of keywords themes and authors
    */
   onSuccess(searchResults:any[]) {
-=======
-  constructor(private route: ActivatedRoute, private el: ElementRef, private titleService: Title,
-              private appConfig : AppConfig, private router: Router,@Inject(PLATFORM_ID) private platformId: Object,
-              @Inject(APP_ID) private appId: string, private searchService: SearchService,
-              private transferState:TransferState) {
-                this.confValues = this.appConfig.getConfig();             
-              }
-   /**
-   * If Search is successful populate list of keywords themes and authors
-   */
-  onSuccess(searchResults:any) {
     // console.log(searchResults);
->>>>>>> e50e7c8c
     if(searchResults["ResultCount"] === undefined || searchResults["ResultCount"] !== 1)
       this.record = searchResults;
     else if(searchResults["ResultCount"] !== undefined && searchResults["ResultCount"] === 1)
@@ -302,28 +337,8 @@
       } 
       this.citeString += " (Accessed "+ date.getFullYear()+"-"+(date.getMonth()+1)+"-"+date.getDate()+")";
   }
-<<<<<<< HEAD
-
-  /**
-   * Get the params OnInit
-   */
-  ngOnInit() {
-    this.searchValue = this.route.snapshot.paramMap.get('id');
-    this.ediid = this.searchValue;
-    this.commonVarService.setEdiid(this.searchValue);
-    this.files =[];
-    this.route.data.map(data => data.searchService )
-      .subscribe((res)=>{
-        this.onSuccess(res);
-      }, error =>{
-        console.log("There is an error in searchservice.");
-        this.onError(" There is an error");
-        // throw new ErrorComponent(this.route);
-      });
-  }
-
-=======
->>>>>>> e50e7c8c
+
+
   goToSelection(isMetadata: boolean, isSimilarResources: boolean, sectionId : string){
     this.metadata = isMetadata; this.similarResources =isSimilarResources;
     //  if(window.location.href.includes("ark"))
@@ -386,32 +401,7 @@
               );
       }
   }
-  /**
-   * Get the params OnInit
-   */
-  ngOnInit() {
-    this.searchValue = this.route.snapshot.paramMap.get('id');
-    if(this.router.url.includes("ark"))
-      this.searchValue =  this.router.url.split("/id/").pop();
-    this.files =[];
-    
-    this.getData()
-          .subscribe((res)=>{
-            this.onSuccess(res);
-          }, error =>{
-            console.log("There is an error in searchservice.");
-            this.onError(" There is an error");
-            // throw new ErrorComponent(this.route);
-          }); 
-     //  this.route.data.map(data => data.searchService )
-      //  .subscribe((res)=>{
-      //    this.onSuccess(res);
-      //  }, error =>{
-      //     console.log("There is an error in searchservice.");
-      //     this.onError(" There is an error");
-      //     // throw new ErrorComponent(this.route);
-      //  });
-  }
+
   
 
   ngAfterViewInit(){
