import { Component, OnInit, ElementRef, HostListener, Input, Inject, APP_ID } from '@angular/core';
import { Title, Meta } from '@angular/platform-browser';
import { ActivatedRoute, Router, NavigationEnd } from '@angular/router';
import { TreeNode } from 'primeng/primeng';
import { MenuItem } from 'primeng/api';
import { Menu } from 'primeng/menu';
import { Observable, of } from 'rxjs';
import * as _ from 'lodash';
import 'rxjs/add/operator/map';
import { AppConfig } from '../config/config';
import { NerdmRes } from '../nerdm/nerdm';
import { CommonVarService } from '../shared/common-var';
import { tap } from 'rxjs/operators';
import { AuthService } from '../shared/auth-service/auth.service';
import { trigger, state, style, animate, transition } from '@angular/animations';
import { ModalService } from '../shared/modal-service';
import { AuthorPopupComponent } from './author-popup/author-popup.component';
import { NgbModalOptions, NgbModal } from '@ng-bootstrap/ng-bootstrap';
import { ContactPopupComponent } from './contact-popup/contact-popup.component';
import { SearchTopicsComponent } from '../landing/search-topics/search-topics.component';
import { CustomizationServiceService } from '../shared/customization-service/customization-service.service';
import { GoogleAnalyticsService } from '../shared/ga-service/google-analytics.service';
import { HttpClient } from '@angular/common/http';
import { DescriptionPopupComponent } from './description/description-popup/description-popup.component';
import { ConfirmationDialogService } from '../shared/confirmation-dialog/confirmation-dialog.service';
import { NotificationService } from '../shared/notification-service/notification.service';
import { ApiToken } from "../shared/auth-service/ApiToken";
import { TaxonomyListService } from '../shared/taxonomy-list';
import { DatePipe } from '@angular/common';

declare var _initAutoTracker: Function;

interface reference {
  refType?: string,
  "@id"?: string,
  label?: string,
  location?: string
}

function compare_versions(a: string, b: string): number {
  let aflds: any[] = a.split(".");
  let bflds: any[] = b.split(".");
  let toint = function (el, i, a) {
    let e = null;
    try {
      return parseInt(el);
    } catch (e) {
      return el;
    }
  }
  aflds = aflds.map(toint);
  bflds = bflds.map(toint);
  let i: number = 0;
  let out: number = 0;
  for (i = 0; i < aflds.length && i < bflds.length; i++) {
    if (typeof aflds[i] === "number") {
      if (typeof bflds[i] === "number") {
        out = <number>aflds[i] - <number>bflds[i];
        if (out != 0) return out;
      }
      else
        return +1;
    }
    else if (typeof bflds[i] === "number")
      return -1;
    else
      return a.localeCompare(b);
  }
  return out;
}
function compare_dates(a: string, b: string): number {
  if (a.includes("Z"))
    a = a.substring(0, a.indexOf("Z"));
  if (a.includes("Z"))
    b = b.substring(0, a.indexOf("Z"));
  let asc = -1, bsc = -1;
  try {
    asc = Date.parse(a);
    bsc = Date.parse(b);
  } catch (e) { return 0; }
  return asc - bsc;
}
function compare_histories(a, b) {
  let out = 0;
  if (a.issued && b.issued)
    out = compare_dates(a.issued, b.issued);
  if (out == 0)
    out = compare_versions(a.version, b.version);
  return out;
}

@Component({
  selector: 'app-landing',
  templateUrl: './landing.component.html',
  styleUrls: ['./landing.component.css'],
  animations: [
    trigger('changeOpacity', [
      state('initial', style({
        opacity: '0'
      })),
      state('final', style({
        opacity: '1'
      })),
      transition('initial=>final', animate('500ms')),
      transition('final=>initial', animate('500ms'))
    ]),
    trigger('changeBorderColor', [
      state('initial', style({
        border: "1px solid white"
      })),
      state('final', style({
        border: "1px solid lightgrey"
      })),
      transition('initial=>final', animate('500ms')),
      transition('final=>initial', animate('500ms'))
    ]),
    trigger('changeMode', [
      state('initial', style({
        height: "3em" // change to 0em for animation. Keep it here in case need it later
      })),
      state('final', style({
        height: "3em"
      })),
      transition('initial=>final', animate('500ms')),
      transition('final=>initial', animate('500ms'))
    ]),
  ]
})

export class LandingComponent implements OnInit {
  layoutCompact: boolean = true;
  layoutMode: string = 'horizontal';
  profileMode: string = 'inline';
  // msgs: Message[] = [];
  exception: string;
  errorMsg: string;
  errorMsgDetail: string;
  displayError: boolean = false;
  status: string;
  searchValue: string;
  originalRecord: any = [];
  keyword: string;
  findId: string;
  leftmenu: MenuItem[];
  rightmenu: MenuItem[];
  similarResources: boolean = false;
  similarResourcesResults: any[] = [];
  selectedFile: TreeNode;
  isDOI = false;
  isEmail = false;
  citeString: string = '';
  type: string = '';
  process: any[];
  isCopied: boolean = false;
  distdownload: string = '';
  serviceApi: string = '';
  metadata: boolean = false;
  private files: TreeNode[] = [];
  pdrApi: string = '';
  isResultAvailable: boolean = true;
  isId: boolean = true;
  displayContact: boolean = false;
  private meta: Meta;
  private newer: reference = {};
  navigationSubscription: any;
  ediid: any;
  displayDatacart: boolean = false;
  isLocalProcessing: boolean = false;
  isLoading: boolean = true;
  recordEditmode: boolean = false;
  titleEditable: boolean = false;
  isAuthenticated: boolean = false;
  currentMode: string = 'initial';
  tempContactPoint: any;
  tempAuthors: any = {};
  tempDecription: string;
  tempInput: any = {};
  organizationList: string[] = ["National Institute of Standards and Technology"]
  HomePageLink: boolean = false;
<<<<<<< HEAD
  // updateUrl: string;
=======
  inBrowser: boolean = false;
>>>>>>> 5aaec038
  isVisible: boolean;
  hasSavedData: boolean = false;
  saveDataLoaded: boolean = false;
  fieldObject: any = {};
  taxonomyTree: TreeNode[] = [];
  taxonomyList: any[];
  editEnabled: any;
  updateDate: string;

  @Input() record : NerdmRes = null;  // this should be set by the parent component
  @Input() inBrowser : boolean = false;  

  /**
   * Creates an instance of the SearchPanel
   *
   */
  constructor(
    private route: ActivatedRoute,
    private el: ElementRef,
    private cfg: AppConfig,
    private router: Router,
    @Inject(APP_ID) private appId: string,
    private commonVarService: CommonVarService,
    private gaService: GoogleAnalyticsService,
    private authService: AuthService,
    private ngbModal: NgbModal,
    private modalService: ModalService,
    private customizationServiceService: CustomizationServiceService,
    private http: HttpClient,
    private confirmationDialogService: ConfirmationDialogService,
    private notificationService: NotificationService,
    private taxonomyListService: TaxonomyListService,
    private datePipe: DatePipe) {
    this.fieldObject['title'] = {};
    this.fieldObject['authors'] = {};
    this.fieldObject['contactPoint'] = {};
    this.fieldObject['description'] = {};
    this.fieldObject['topic'] = {};
    this.fieldObject['keyword'] = {};
    this.tempContactPoint = {
      "fn": "",
      "email": "",
      "address": [
        ""
      ]
    };
    var newAuthor = this.commonVarService.getBlankAuthor();
    this.tempAuthors['authors'] = newAuthor;
    this.searchValue = this.route.snapshot.paramMap.get('id');

    this.customizationServiceService.watchRecordEdited().subscribe(value => {
      this.hasSavedData = value;
    });

    this.editEnabled = cfg.get("editEnabled", "");
  }

  /*
  * Check if user is logged in.
  */
  loggedIn() {
    return this.authService.loggedIn();
  }

  /**
   * Get the params OnInit
   */
  ngOnInit() {
    this.taxonomyListService.get(0).subscribe((result) => {
      if (result != null && result != undefined)
        this.buildTaxonomyTree(result);

      this.taxonomyList = [];
      for (var i = 0; i < result.length; i++) {
        this.taxonomyList.push({ "taxonomy": result[i].label });
      }
    }, (err) => {
      this.setErrorForDisplay(err, "There was an error getting taxonomy list.");
    });

    this.loadPubData();

  }


  /*
  *   build taxonomy tree
  */
  buildTaxonomyTree(result: any) {
    let allTaxonomy: any = result;
    var tempTaxonomyTree = {}
    if (result != null && result != undefined) {
      tempTaxonomyTree["data"] = this.arrangeIntoTaxonomyTree(result);
      this.taxonomyTree.push(tempTaxonomyTree);
    }

    this.taxonomyTree = <TreeNode[]>this.taxonomyTree[0].data;
  }


  private arrangeIntoTaxonomyTree(paths) {
    const tree = [];
    paths.forEach((path) => {
      var fullpath: string;
      if (path.parent != null && path.parent != undefined && path.parent != "")
        fullpath = path.parent + ":" + path.label;
      else
        fullpath = path.label;

      const pathParts = fullpath.split(':');
      let currentLevel = tree; // initialize currentLevel to root

      for (var j = 0; j < pathParts.length; j++) {
        let tempId: string = '';
        for (var k = 0; k < j + 1; k++) {
          tempId = tempId + pathParts[k];
          // tempId = tempId + pathParts[k].replace(/ /g, "");
          if (k < j) {
            tempId = tempId + ": ";
          }
        }

        // check to see if the path already exists.
        const existingPath = currentLevel.filter(level => level.data.treeId === tempId);
        if (existingPath.length > 0) {
          // The path to this item was already in the tree, so don't add it again.
          // Set the current level to this path's children  
          currentLevel = existingPath[0].children;
        } else {
          let newPart = null;
          newPart = {
            data: {
              treeId: tempId,
              name: pathParts[j],
              // name: pathParts[j].replace(/ /g, ""),
              researchTopic: tempId,
              bkcolor: 'white'
            }, children: [],
            expanded: false
          };
          currentLevel.push(newPart);
          currentLevel = newPart.children;
          // }
        }
      };
    });
    return tree;
  }

  dataInit() {
    for (var field in this.fieldObject) {
      this.fieldObject[field] = this.editingObjectInit();
    }
    if (this.router.url.includes("ark"))
      this.searchValue = this.router.url.split("/id/").pop();

    this.ediid = this.searchValue;

    this.commonVarService.setEdiid(this.searchValue);

    //Check draft data status if this is intpdr
    if (this.editEnabled) {
      this.updateDate = this.customizationServiceService.getDraftDataStatus(this.ediid);
    }

    this.customizationServiceService.removeDraftDataStatus(this.ediid);
    // this.customizationServiceService.setDraftDataStatus(this.ediid, 'te                             st');
    this.files = [];
  }

  /*
   *  Load pub data. 
   *  It loads from mdAPI.
   */
  loadPubData() {
    this.dataInit();
    this.searchValue = this.route.snapshot.paramMap.get('id');
    // this.errorMsg = 'The requested record id ' + this.searchValue + ' does not match with any records in the system';

    if (this.route.snapshot.url.toString().includes("ark"))
      this.searchValue = this.route.snapshot.url.toString().split("/id/").pop();

    
      if (this.record) {
          this.onSuccess();
          this.saveDataLoaded = false;
<<<<<<< HEAD
          this.originalRecord = JSON.parse(JSON.stringify(this.record));
          console.log("record", this.record);
      }
  }

  /*
  *   Init object - edit buttons for animation purpose
  */
  editingObjectInit() {
    var editingObject = {
      "detailEditmode": false,
      "edited": false
    }

    return editingObject;
  }

  loadDraftData() {
    this.dataInit();
    return this.customizationServiceService.getDraftData(this.ediid)
      .subscribe((res) => {
        if (res != undefined && res != null) {
            this.onSuccess()
            this.commonVarService.setContentReady(true);
            this.saveDataLoaded = true;
            this.commonVarService.setRefreshTree(true);
            this.checkDataChanges();
        } else {
          this.loadPubData();
        }
      }, (err) => {
        console.log("there is an error grtting saved data.");
        console.log(err);
        this.errorMsg = err;
        this.displayError = true;
        this.loadPubData();
=======
          // Make a copy of original pub data (for undo purpose)
          this.originalRecord = this.commonVarService.deepCopy(this.record);
          console.log("record", this.record);
        }.bind(this), function (err) {
          alert("something went wrong while fetching the data.");
        });
      }, (err) => {
        this.setErrorForDisplay(err, "There was an error in searchservice.");
>>>>>>> 5aaec038
      });
  }

 /*
    Function after view init
  */
  ngAfterViewInit() {
    this.useFragment();
    var recordid;
    if (this.record != null && this.inBrowser) {
      // recordid = this.searchValue;
      // // recordid = "ark:/88434/"+this.searchValue;
      // if(this.searchValue.includes("ark"))
      // window.history.replaceState( {} , '', '/od/id/'+this.searchValue );
      // else
      window.history.replaceState({}, '', '/od/id/' + this.searchValue);
    }
  }

  /**
  * If Search is successful populate list of keywords themes and authors
  */
  onSuccess() {

    this.HomePageLink = this.displayHomePageLink();

    if (this.record["@id"] === undefined || this.record["@id"] === "") {
      this.isId = false;
      return;
    }

    // console.log("this.record", this.record);

    this.type = this.record['@type'];
    this.createNewDataHierarchy();
    if (this.files.length > 0) {
      this.setLeafs(this.files[0].data);
    }
    if (this.record['doi'] !== undefined && this.record['doi'] !== "")
      this.isDOI = true;
    if ("hasEmail" in this.record['contactPoint'])
      this.isEmail = true;
    this.assessNewer();
    this.updateMenu();

    if (this.files.length != 0)
      this.files = <TreeNode[]>this.files[0].data;
    return Promise.resolve(this.files);
  }

  /**
   * If search is unsuccessful push the error message
   */
  onError(error: any) {
    this.exception = (<any>error).ex;
    this.errorMsgDetail = (<any>error).message;
    this.status = (<any>error).httpStatus;
    //this.msgs.push({severity:'error', summary:this.errorMsgDetail + ':', detail:this.status + ' - ' + this.exception});
  }

  turnSpinnerOff() {
    setTimeout(() => { this.commonVarService.setContentReady(true); }, 0)
  }

  viewmetadata() {
    this.metadata = true; this.similarResources = false;
  }

  createMenuItem(label: string, icon: string, command: any, url: string) {
    let testItem: any = {};
    testItem.label = label;
    testItem.icon = icon;
    if (command !== '')
      testItem.command = command;
    if (url !== '')
      testItem.url = url;
    testItem.target = "_blank";
    return testItem;
  }

  /**
   * Update menu on landing page
   */
  updateMenu() {
    let mdapi = this.cfg.get("locations.mdService", "/unconfigured");
    this.serviceApi = mdapi + "records?@id=" + this.record['@id'];
    if (!_.includes(mdapi, "/rmm/"))
      this.serviceApi = mdapi + this.record['ediid'];
    this.distdownload = this.cfg.get("distService", "/od/ds/") + "zip?id=" + this.record['@id'];

    var itemsMenu: MenuItem[] = [];
    var metadata = this.createMenuItem("Export JSON", "faa faa-file-o", (event) => { this.turnSpinnerOff(); }, this.serviceApi);
    let authlist = "";

    if (this.record['authors']) {
      for (let auth of this.record['authors']) authlist = authlist + auth.familyName + ",";
    }

    var resourcesByAuthor = this.createMenuItem('Resources by Authors', "faa faa-external-link", "",
      this.cfg.get("locations.pdrSearch", "/sdp/") + "/#/search?q=authors.familyName=" + authlist + "&key=&queryAdvSearch=yes");
    var similarRes = this.createMenuItem("Similar Resources", "faa faa-external-link", "",
      this.cfg.get("locations.pdrSearch", "/sdp/") + "/#/search?q=" + this.record['keyword'] + "&key=&queryAdvSearch=yes");
    var license = this.createMenuItem("Fair Use Statement", "faa faa-external-link", (event) => { this.gaService.gaTrackEvent('outbound', event, this.record['title']), this.record['license'] }, this.record['license']);
    var citation = this.createMenuItem('Citation', "faa faa-angle-double-right",
      (event) => { this.getCitation(); this.showDialog(); }, '');
    var metaItem = this.createMenuItem("View Metadata", "faa faa-bars",
      (event) => { this.goToSelection(true, false, 'metadata'); this.gaService.gaTrackPageview('/od/id/' + this.searchValue + '#metadata', this.record['title']) }, '');
    itemsMenu.push(metaItem);
    itemsMenu.push(metadata);

    var descItem = this.createMenuItem("Description", "faa faa-arrow-circle-right",
      (event) => { this.goToSelection(false, false, 'description'); }, "");

    var refItem = this.createMenuItem("References", "faa faa-arrow-circle-right ",
      (event) => { this.goToSelection(false, false, 'reference'); }, '');

    var filesItem = this.createMenuItem("Data Access", "faa faa-arrow-circle-right",
      (event) => { this.goToSelection(false, false, 'dataAccess'); }, '');

    var itemsMenu2: MenuItem[] = [];
    itemsMenu2.push(descItem);
    if (this.files.length !== 0 || (this.record['landingPage'] && this.record['landingPage'].indexOf('/od/id') === -1))
      itemsMenu2.push(filesItem);
    if (this.record['references'])
      itemsMenu2.push(refItem);

    this.rightmenu = [{ label: 'Go To ..', items: itemsMenu2 },
    { label: 'Record Details', items: itemsMenu },
    { label: 'Use', items: [citation, license] },
    { label: 'Find', items: [similarRes, resourcesByAuthor] }];
  }

  /**
   * Function creates Citation string to be displayed by using metadata in the record
   */
  getCitation() {
    this.citeString = "";
    let date = new Date();
    if (this.record['authors'] !== null && this.record['authors'] !== undefined) {
      for (let i = 0; i < this.record['authors'].length; i++) {
        let author = this.record['authors'][i];
        if (author.familyName !== null && author.familyName !== undefined)
          this.citeString += author.familyName + ', ';
        if (author.givenName !== null && author.givenName !== undefined)
          this.citeString += author.givenName;
        if (author.middleName !== null && author.middleName !== undefined)
          this.citeString += ' ' + author.middleName;
        if (i != this.record['authors'].length - 1)
          this.citeString += ', ';
      }

    } else if (this.record['contactPoint']) {
      if (this.record['contactPoint'].fn !== null && this.record['contactPoint'].fn !== undefined)
        this.citeString += this.record['contactPoint'].fn;
    }
    if (this.record['issued'] !== null && this.record['issued'] !== undefined) {
      this.citeString += " (" + _.split(this.record['issued'], "-")[0] + ")";
    }
    if (this.citeString !== "") this.citeString += ", ";
    if (this.record['title'] !== null && this.record['title'] !== undefined)
      this.citeString += this.record['title'] + ", ";
    if (this.record['publisher']) {
      if (this.record['publisher'].name !== null && this.record['publisher'].name !== undefined)
        this.citeString += this.record['publisher'].name;
    }
    if (this.isDOI) {
      var doistring = "https://doi.org/" + _.split(this.record['doi'], ':')[1];
      this.citeString += ", " + doistring;
    }
    this.citeString += " (Accessed " + date.getFullYear() + "-" + (date.getMonth() + 1) + "-" + date.getDate() + ")";
  }


  goToSelection(isMetadata: boolean, isSimilarResources: boolean, sectionId: string) {
    this.metadata = isMetadata; this.similarResources = isSimilarResources;
    this.turnSpinnerOff();
    this.router.navigate(['/od/id/', this.searchValue], { fragment: sectionId });
    this.useFragment();
  }

  useFragment() {
    this.router.events.subscribe(s => {
      if (s instanceof NavigationEnd) {
        const tree = this.router.parseUrl(this.router.url);
        if (tree.fragment) {
          const element = document.querySelector("#" + tree.fragment);
          if (element) {
            //element.scrollIntoView(); 
            setTimeout(() => {
              element.scrollIntoView({ behavior: "smooth", block: "start", inline: "nearest" });
            }, 1);
          }
        }
      }
    });
  }


  //This is to check if empty
  isEmptyObject(obj) {
    return (Object.keys(obj).length === 0);
  }

  filescount: number = 0;
  createNewDataHierarchy() {
    var testdata = {}
    if (this.record['components'] != null) {
      testdata["data"] = this.arrangeIntoTree(this.record['components']);
      this.files.push(testdata);
    }
  }
  //This is to create a tree structure
  private arrangeIntoTree(paths) {
    const tree = [];
    // This example uses the underscore.js library.
    var i = 1;
    var tempfiletest = "";

    paths.forEach((path) => {
      if (path.filepath && !path['@type'].includes('nrd:Hidden')) {
        if (!path.filepath.startsWith("/"))
          path.filepath = "/" + path.filepath;

        const pathParts = path.filepath.split('/');
        pathParts.shift(); // Remove first blank element from the parts array.
        let currentLevel = tree; // initialize currentLevel to root

        pathParts.forEach((part) => {
          // check to see if the path already exists.
          const existingPath = currentLevel.filter(level => level.data.name === part);
          if (existingPath.length > 0) {

            // The path to this item was already in the tree, so don't add it again.
            // Set the current level to this path's children  
            currentLevel = existingPath[0].children;
          } else {
            let tempId = path['@id'];
            if (tempId == null || tempId == undefined)
              tempId = path.filepath;

            let newPart = null;
            newPart = {
              data: {
                cartId: tempId,
                ediid: this.ediid,
                name: part,
                mediatype: path.mediaType,
                size: path.size,
                downloadUrl: path.downloadURL,
                description: path.description,
                filetype: path['@type'][0],
                resId: tempId,
                // resId: path["filepath"].replace(/^.*[\\\/]/, ''),
                filePath: path.filepath,
                downloadProgress: 0,
                downloadInstance: null,
                isIncart: false,
                zipFile: null,
                message: ''
              }, children: []
            };
            currentLevel.push(newPart);
            currentLevel = newPart.children;
            // }
          }
          this.filescount = this.filescount + 1;
        });
      }
      i = i + 1;
    });
    return tree;
  }

  /**
  * Set isLeaf to true for all leafs
  */
  setLeafs(files: any) {
    for (let comp of files) {
      if (comp.children.length > 0) {
        comp.data.isLeaf = false;
        this.setLeafs(comp.children);
      } else {
        if (comp.data.filetype == 'nrdp:DataFile' || comp.data.filetype == 'nrdp:ChecksumFile') {
          comp.data.isLeaf = true;
        } else {
          comp.data.isLeaf = false;
        }
      }
    }
  }

  visibleHistory = false;
  expandHistory() {
    this.visibleHistory = !this.visibleHistory;
    return this.visibleHistory;
  }
  /**
  * create an HTML rendering of a version string for a NERDm VersionRelease.  
  * If there is information available for linking to version's home page, a 
  * link is returned.  Otherwise, just the version is returned (prepended 
  * with a "v").
  */
  renderRelVer(relinfo, thisversion) {
    if (thisversion == relinfo.version)
      return "v" + relinfo.version;
    return this.renderRelAsLink(relinfo, "v" + relinfo.version);
  }
  renderRelAsLink(relinfo, linktext) {
    let out: string = linktext;
    if (relinfo.location)
      out = '<a href="' + relinfo.location + '">' + linktext + '</a>';
    else if (relinfo.refid) {
      if (relinfo.refid.startsWith("doi:"))
        out = '<a href="https://doi.org/' + relinfo.refid.substring(4) + '">' + linktext + '</a>';
      else if (relinfo.refid.startsWith("ark:/88434/"))
        out = '<a href="https://data.nist.gov/od/id/' + relinfo.refid + '">' + linktext + '</a>';
    }
    return out;
  }
  /**
  * return a rendering of a release's ID.  If possible, the ID will be 
  * rendered as a link.  If there is no ID, a link with the text "View..." 
  * is returned. 
  */
  renderRelId(relinfo, thisversion) {
    if (thisversion == relinfo.version)
      return "this version";
    let id: string = "View...";
    if (relinfo.refid) id = relinfo.refid;
    return this.renderRelAsLink(relinfo, id);
  }


  clicked = false;
  expandClick() {
    this.clicked = !this.clicked;
    return this.clicked;
  }

  clickContact = false;
  expandContact() {
    this.clickContact = !this.clickContact;
    return this.clickContact;
  }
  display: boolean = false;

  showDialog() {
    this.display = true;
  }
  closeDialog() {
    this.display = false;
  }

  checkReferences() {
    if (Array.isArray(this.record['references'])) {
      for (let ref of this.record['references']) {
        if (ref.refType == "IsDocumentedBy") return true;
      }
    }
  }

  isArray(obj: any) {
    return Array.isArray(obj);
  }

  isObject(obj: any) {
    if (typeof obj === "object") {
      return true;
    }
  }
  showContactDialog() {
    this.displayContact = true;
  }

  /**
   * analyze the given resource metadata to determine if a newer version is 
   * available.  Currently, this looks in three places (in order) within the 
   * NERDm record:
   * <ol>
   *   <li> the 'isReplacedBy' property </li>
   *   <li> as a 'isPreviousVersionOf' reference in the references list.
   *   <li> in the 'versionHistory' property </li>
   * </ol>
   * The checks for last two places may be removed in a future release. 
   */
  assessNewer() {
    if (!this.record) return;
    // look for the 'isReplacedBy'; this is expected to be inserted into the
    // record on the fly by the server based on the values of 'replaces' in
    // all other resources.
    if (this.record['isReplacedBy']) {
      this.newer = this.record['isReplacedBy'];
      if (!this.newer['refid']) this.newer['refid'] = this.newer['@id'];
      return;
    }
    // look for a reference with refType="isPreviousVersionOf"; the
    // referenced resource is a newer version. 
    if (this.record['references']) {
      for (let ref of this.record['references']) {
        if (ref.refType == "IsPreviousVersionOf" && (ref.label || ref.refid)) {
          this.newer = ref;
          if (!this.newer['refid']) this.newer['refid'] = this.newer['@id'];
          if (!this.newer.label) this.newer.label = ref.newer.refid;
          return;
        }
      }
    }
    // look at the version history to see if there is a newer version listed
    if (this.record['version'] && this.record['versionHistory']) {
      let history = this.record['versionHistory'];
      history.sort(compare_histories);

      var thisversion = this.record['version'];
      var p = thisversion.indexOf('+');    // presence indicates this is an update
      if (p >= 0) thisversion = thisversion.substring(0, p)   // strip off +...

      if (compare_histories(history[history.length - 1],
        {
          version: thisversion,
          issued: this.record['modified']
        }) > 0) {
        // this version is older than the latest one in the history
        this.newer = history[history.length - 1];
        if (!this.newer['refid']) this.newer['refid'] = this.newer['@id'];
        this.newer['label'] = this.newer['version'];
        if (!this.newer['location'] && this.newer['refid']) {
          if (this.newer['refid'].startsWith("doi:"))
            this.newer.location = 'https://doi.org/' + this.newer['refid'].substring(4);
          else if (this.newer['refid'].startsWith("ark:/88434/"))
            this.newer.location = 'https://data.nist.gov/od/id/' + this.newer['refid'].substring(4);
        }
      }
    }
  }

  /*
  *  When mouse over title - disabled for now in case we need it later
  */
  titleMouseover() {
    // if (!this.titleObj.detailEditmode) {
    //   this.setTitleEditbox(true);
    // }
  }

  /*
  *  When mouse leaves title
  */
  titleMouseout() {
    // console.log("title Mouseout...");
    // if (!this.titleObj.detailEditmode) {
    //   this.setTitleEditbox(false);
    // }
  }

  /*
  *  Set record level edit mode (for the edit button at top)
  */
  setRecordEditmode(editMode: boolean) {
    console.log('this.inBrowser', this.inBrowser);
    var doLoadDraftData = false;
    if (editMode) {
      if (this.inBrowser) {
        if (this.authService.loggedIn()) {
          //If user already logged in, load draft data
          doLoadDraftData = true;
        } else {
          //If user not logged in, force user login then load draft data. If login failed, do nothing
          this.authService.loginUser()
            .subscribe(
              res => {
                this.authService.handleTokenSuccess(res as ApiToken);
                doLoadDraftData = true;
              },
              err => {
                this.setErrorForDisplay(err, "There was an error login in the user.");
                this.authService.handleTokenError(err);
              }
            )
        }
        if (doLoadDraftData) {
          this.dataInit();
          this.customizationServiceService.getDraftData(this.ediid)
            .subscribe((res) => {
              console.log("Draft data return:", res);
              if (res != undefined && res != null) {
                this.onSuccess(res).then(function (result) {
                  this.commonVarService.setContentReady(true);
                  this.saveDataLoaded = true;
                  this.commonVarService.setRefreshTree(true);
                  this.checkDataChanges();
                  this.recordEditmode = editMode;
                  this.commonVarService.setEditMode(editMode);
                }.bind(this), function (err) {
                  alert("something went wrong while fetching draft data.");
                });
              }
            }, (err) => {
              this.setErrorForDisplay(err, "There was an error getting draft data.");
            })
        }
      } else {
        //If in server side, do nothing
      }
    } else {
      this.loadPubData();
      this.recordEditmode = editMode;
      this.commonVarService.setEditMode(editMode);
    }
  }

  /*
   *  Set record level edit mode (for the edit button at top)
   */
  checkDataChanges() {
    if (this.record != undefined && this.originalRecord != undefined) {
      this.fieldObject.title.edited = this.dataEdited('title');
      this.fieldObject.authors.edited = this.dataEdited('authors');
      this.fieldObject.contactPoint.edited = this.dataEdited('contactPoint');
      this.fieldObject.description.edited = this.dataEdited('description');
      this.fieldObject.topic.edited = this.dataEdited('topic');
      this.fieldObject.keyword.edited = this.dataEdited('keyword');
    }
  }

  dataEdited(field: any) {
    if ((this.record[field] == undefined || this.record[field] == "") && (this.originalRecord[field] == undefined || this.originalRecord[field] == "")) {
      return false;
    } else {
      return JSON.stringify(this.record[field]) != JSON.stringify(this.originalRecord[field]);
    }
  }

  /*
  *  Cancel edit mode for title
  */
  cancelEditedTitle() {
    this.record.title = this.fieldObject.title.originalValue;
    this.fieldObject.title.detailEditmode = false;
    this.titleMouseout();
  }

  /*
  *   Open popup modal
  */
  openModal(fieldName: string) {
    let i: number;
    let tempDecription: string = "";

    let ngbModalOptions: NgbModalOptions = {
      backdrop: 'static',
      keyboard: false,
      windowClass: "myCustomModalClass"
    };

    this.tempInput[fieldName] = this.commonVarService.getBlankField(fieldName);
    switch (fieldName) {
      case "description":
        // Description need special handling
        tempDecription = this.record['description'][0];
        for (i = 1; i < this.record['description'].length; i++) {
          tempDecription = tempDecription + '\r\n\r\n' + this.record['description'][i];
        }
        this.tempInput[fieldName] = tempDecription;
        break;
      case "authors":
        var tempauthors = [];
        if (this.record['authors'] != undefined && this.record['authors'].length > 0)
          this.tempInput['authors'] = this.commonVarService.deepCopy(this.record['authors']);
        else {
          tempauthors.push(this.commonVarService.getBlankField(fieldName));
          this.tempInput[fieldName] = tempauthors;
        }

        for (var author in this.tempInput['authors']) {
          this.tempInput.authors[author]['isCollapsed'] = false;
          this.tempInput.authors[author]['fnLocked'] = false;
          this.tempInput.authors[author]['originalIndex'] = author;
          this.tempInput.authors[author]['dataChanged'] = false;
        }
        break;
      case "keyword":
        if (this.customizationServiceService.checkKeywords(this.record)) {
          tempDecription = this.record['keyword'][0];
          for (i = 1; i < this.record['keyword'].length; i++) {
            tempDecription = tempDecription + ',' + this.record['keyword'][i];
          }
        }
        this.tempInput[fieldName] = tempDecription;
        break;
      case "topic":
        var tempTopics = [];
        if (this.record['topic'] != null && this.record['topic'].length > 0) {
          for (i = 0; i < this.record['topic'].length; i++) {
            tempTopics.push(this.record['topic'][i].tag);
          }
        }
        this.tempInput[fieldName] = tempTopics;
        break;
      default:
        if (this.record[fieldName] != undefined && this.record[fieldName] != "") {
          this.tempInput[fieldName] = this.commonVarService.deepCopy(this.record[fieldName]);
        } else {
          this.tempInput[fieldName] = [];
          this.tempInput[fieldName].push(this.commonVarService.getBlankField(fieldName));
        }
    }

    const modalRef = this.ngbModal.open(
      (fieldName == 'authors' ? AuthorPopupComponent : (fieldName == 'title' ? DescriptionPopupComponent : (fieldName == 'contactPoint' ? ContactPopupComponent : (fieldName == 'topic' ? SearchTopicsComponent : DescriptionPopupComponent)))),
      ngbModalOptions
    );

    modalRef.componentInstance.inputValue = this.tempInput;
    modalRef.componentInstance['field'] = fieldName;
    modalRef.componentInstance['title'] = fieldName.toUpperCase();
    if (fieldName == 'topic')
      modalRef.componentInstance.taxonomyTree = this.taxonomyTree;

    if (fieldName == 'keyword')
      modalRef.componentInstance.message = "Please enter keywords separated by comma.";

    modalRef.componentInstance.returnValue.subscribe((returnValue) => {
      if (returnValue) {
        switch (fieldName) {
          case "description":
            var tempDescs = returnValue[fieldName].split(/\n\s*\n/).filter(desc => desc != '');
            returnValue[fieldName] = this.commonVarService.deepCopy(tempDescs);
            break;
          case "keyword":
            var tempDescs = returnValue[fieldName].split(',').filter(keyword => keyword != '');
            returnValue[fieldName] = this.commonVarService.deepCopy(tempDescs);
            break;
          case "topic":
            var strtempTopics: string = '';
            var tempTopicsForUpdate: any = [];
            var lTempTopics: any[] = [];

            for (var i = 0; i < returnValue["topic"].length; ++i) {
              strtempTopics = strtempTopics + returnValue["topic"][i];
              lTempTopics.push({ '@type': 'Concept', 'scheme': 'https://www.nist.gov/od/dm/nist-themes/v1.0', 'tag': returnValue["topic"][i] });
            }
            returnValue["topic"] = this.commonVarService.deepCopy(lTempTopics);
            break;
        }

        var postMessage: any = {};
        postMessage[fieldName] = returnValue[fieldName];
        console.log("postMessage", JSON.stringify(postMessage));

        this.customizationServiceService.update(this.ediid, JSON.stringify(postMessage)).subscribe(
          result => {
            this.record[fieldName] = this.commonVarService.deepCopy(returnValue[fieldName]);
            this.onUpdateSuccess(fieldName);
          },
          err => {
            this.onUpdateError(fieldName, err);
          });
      }
    })
  }

  /*
  *   This function is used to track ngFor loop
  */
  trackByFn(index: any, author: any) {
    return index;
  }

  /* 
  *   Check if this record has a home page link that does not point to the landing page itself
  */
  displayHomePageLink() {
    if (this.record.landingPage == null || this.record.landingPage == undefined) {
      return false;
    }
    var url = 'od/id/' + this.ediid;
    if (this.record.landingPage.search(url) > -1) {
      return false;
    } else {
      return true;
    }
  }

  visitHomePage(url: string, event, title) {
    this.gaService.gaTrackEvent('homepage', event, title, url);
    window.open(url, '_blank');
  }


  /*
  *  Save record (for the save button at top)
  */
  saveRecord() {
    // Send save request to back end
    this.customizationServiceService.saveRecord(this.ediid, "").subscribe(
      (res) => {
        this.errorMsgDetail = '';
        this.displayError = false;
        this.customizationServiceService.removeDraftDataStatus(this.ediid);
        this.notificationService.showSuccessWithTimeout("Record saved.", "", 3000);
        this.setRecordEditmode(false);
        this.commonVarService.setEditMode(false);
        window.open('/od/id/' + this.searchValue, '_self');
        console.log("Record saved");
      },
      (err) => {
        this.setErrorForDisplay(err, "There was an error while saving the record.");
      }
    );
  }

  /*
   *  Cancel the whole edited record
   */
  cancelRecord() {
    this.confirmationDialogService.confirm('Edited data will be lost', 'Do you want to erase changes?')
      .then((confirmed) => {
        if (confirmed) {
          this.customizationServiceService.delete(this.ediid).subscribe(
            (res) => {
              this.notificationService.showSuccessWithTimeout("All changes have been erased.", "", 3000);
              this.setRecordEditmode(false);
              this.customizationServiceService.removeDraftDataStatus(this.ediid);
              window.open('/od/id/' + this.searchValue, '_self');
            },
            (err) => {
              this.setErrorForDisplay(err, "There was an error deleting current changes.");
            }
          );
        }
      })
      .catch(() => console.log('User dismissed the dialog (e.g., by using ESC, clicking the cross icon, or clicking outside the dialog)'));
  }

  /*
   *  Return field style based on edit status. 
   *  This is to set the border and background color of the edit field.
   */

  getFieldStyle(field: string) {
    if (this.recordEditmode) {
      if (this.fieldObject[field].edited) {
        return { 'border': '1px solid lightgrey', 'background-color': '#FCF9CD' };
      } else {
        return { 'border': '1px solid lightgrey', 'background-color': 'white' };
      }
    } else {
      return { 'border': '0px solid white', 'background-color': 'white' };
    }
  }

  /*
   *  Undo editing. If no more field was edited, delete the record in staging area.
   */
  undoEditing(field: string) {
    var noMoreEdited = true;
    var success = true;
    console.log("this.fieldObject", this.fieldObject);
    for (var fld in this.fieldObject) {
      if (field != fld && this.fieldObject[fld].edited) {
        noMoreEdited = false;
        break;
      }
    }

    if (noMoreEdited) {
      console.log("Deleting...");
      this.customizationServiceService.delete(this.ediid).subscribe(
        (res) => {
          if (this.originalRecord[field] == undefined)
            delete this.record[field];
          else
            this.record[field] = this.commonVarService.deepCopy(this.originalRecord[field]);

          this.customizationServiceService.removeDraftDataStatus(this.ediid);
          this.onUpdateSuccess(field);
        },
        (err) => {
          this.onUpdateError(field, err);
        }
      );
    } else {
      var body: string;
      if (this.originalRecord[field] == undefined) {
        body = '{"' + field + '":""}';
      } else {
        body = '{"' + field + '":' + JSON.stringify(this.originalRecord[field]) + '}';
      }

      this.customizationServiceService.update(this.ediid, body).subscribe(
        result => {
          if (this.originalRecord[field] == undefined)
            delete this.record[field];
          else
            this.record[field] = this.commonVarService.deepCopy(this.originalRecord[field]);

          this.onUpdateSuccess(field);
        },
        err => {
          this.onUpdateError(field, err);
        });
    }
  }

  /*
   * When update successful
   */
  onUpdateSuccess(field: string) {
    this.fieldObject[field]["edited"] = (JSON.stringify(this.record[field]) != JSON.stringify(this.originalRecord[field]));
    this.errorMsgDetail = '';
    this.displayError = false;
    this.updateDate = this.datePipe.transform(new Date(), "MMM d, y, h:mm:ss a");
    this.customizationServiceService.setDraftDataStatus(this.ediid, this.updateDate);
    this.notificationService.showSuccessWithTimeout(field + " updated.", "", 3000);
  }

  /*
   * When update failed
   */
  onUpdateError(field: string, err: any) {
    this.setErrorForDisplay(err, "Error when updating " + field);
  }

  /*
   *  Handle the error message passed from description component
   */
  changeErrorMsg(errorMessage: any) {
    this.displayError = errorMessage.displayError;
    this.errorMsgDetail = errorMessage.errorMsgDetail;
  }

  /*
   *  Set error message for display
   */
  setErrorForDisplay(err: any, message: string) {
    this.errorMsg = message;
    this.errorMsgDetail = err.message;
    this.displayError = true;
    console.log(this.errorMsg);
    console.log(err);
  }
}
<|MERGE_RESOLUTION|>--- conflicted
+++ resolved
@@ -177,11 +177,6 @@
   tempInput: any = {};
   organizationList: string[] = ["National Institute of Standards and Technology"]
   HomePageLink: boolean = false;
-<<<<<<< HEAD
-  // updateUrl: string;
-=======
-  inBrowser: boolean = false;
->>>>>>> 5aaec038
   isVisible: boolean;
   hasSavedData: boolean = false;
   saveDataLoaded: boolean = false;
@@ -365,13 +360,12 @@
       this.searchValue = this.route.snapshot.url.toString().split("/id/").pop();
 
     
-      if (this.record) {
-          this.onSuccess();
-          this.saveDataLoaded = false;
-<<<<<<< HEAD
-          this.originalRecord = JSON.parse(JSON.stringify(this.record));
-          console.log("record", this.record);
-      }
+    if (this.record) {
+      this.onSuccess();
+      this.saveDataLoaded = false;
+      this.originalRecord = this.commonVarService.deepCopy(this.record);
+      console.log("record", this.record);
+    }
   }
 
   /*
@@ -386,39 +380,7 @@
     return editingObject;
   }
 
-  loadDraftData() {
-    this.dataInit();
-    return this.customizationServiceService.getDraftData(this.ediid)
-      .subscribe((res) => {
-        if (res != undefined && res != null) {
-            this.onSuccess()
-            this.commonVarService.setContentReady(true);
-            this.saveDataLoaded = true;
-            this.commonVarService.setRefreshTree(true);
-            this.checkDataChanges();
-        } else {
-          this.loadPubData();
-        }
-      }, (err) => {
-        console.log("there is an error grtting saved data.");
-        console.log(err);
-        this.errorMsg = err;
-        this.displayError = true;
-        this.loadPubData();
-=======
-          // Make a copy of original pub data (for undo purpose)
-          this.originalRecord = this.commonVarService.deepCopy(this.record);
-          console.log("record", this.record);
-        }.bind(this), function (err) {
-          alert("something went wrong while fetching the data.");
-        });
-      }, (err) => {
-        this.setErrorForDisplay(err, "There was an error in searchservice.");
->>>>>>> 5aaec038
-      });
-  }
-
- /*
+  /*
     Function after view init
   */
   ngAfterViewInit() {
