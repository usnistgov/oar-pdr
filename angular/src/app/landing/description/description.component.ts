import { Component, Input, ChangeDetectorRef, NgZone } from '@angular/core';
import { TreeNode } from 'primeng/api';
import { CartService } from '../../datacart/cart.service';
import { Data } from '../../datacart/data';
import { OverlayPanel } from 'primeng/overlaypanel';
import { stringify, error } from '@angular/compiler/src/util';
import { DownloadService } from '../../shared/download-service/download-service.service';
import { SelectItem, DropdownModule, ConfirmationService, Message } from 'primeng/primeng';
import { DownloadData } from '../../shared/download-service/downloadData';
import { ZipData } from '../../shared/download-service/zipData';
import { CommonVarService } from '../../shared/common-var';
import { environment } from '../../../environments/environment';
import { HttpClientModule, HttpClient, HttpHeaders, HttpRequest, HttpEventType, HttpResponse, HttpEvent } from '@angular/common/http';
import { TestBed } from '@angular/core/testing';
import { AppConfig } from '../../config/config';
import { THIS_EXPR } from '@angular/compiler/src/output/output_ast';
import { FileSaverService } from 'ngx-filesaver';
import { Router } from '@angular/router';
import { CommonFunctionService } from '../../shared/common-function/common-function.service';
import { ModalService } from '../../shared/modal-service';
import { ContenteditableModel } from '../../directives/contenteditable-model.directive';
import { TaxonomyListService } from '../../shared/taxonomy-list';
import { ComboBoxComponent } from '../../shared/combobox/combo-box.component';
import { ComboBoxPipe } from '../../shared/combobox/combo-box.pipe';
import { NgbModalOptions, NgbModal } from '@ng-bootstrap/ng-bootstrap';
import { SearchTopicsComponent } from '../../landing/search-topics/search-topics.component';

declare var saveAs: any;


@Component({
  moduleId: module.id,
  styleUrls: ['../landing.component.css'],
  selector: 'description-resources',
  templateUrl: `description.component.html`,
  providers: [ConfirmationService]
})

export class DescriptionComponent {

  @Input() record: any[];
  @Input() files: TreeNode[];
  @Input() distdownload: string;
  @Input() editContent: boolean;
  @Input() filescount: number;
  @Input() metadata: boolean;
<<<<<<< HEAD
  @Input() recordEditmode: boolean;
=======
  @Input() inBrowser : boolean;   // false if running server-side
>>>>>>> 64c73633

  addAllFileSpinner: boolean = false;
  fileDetails: string = '';
  isFileDetails: boolean = false;
  isReference: boolean = false;
  selectedFile: TreeNode;
  isAccessPage: boolean = false;
  accessPages: Map<string, string> = new Map();
  accessUrls: string[] = [];
  accessTitles: string[] = [];
  isReferencedBy: boolean = false;
  isDocumentedBy: boolean = false;
  selectedNodes: TreeNode[];
  addFileStatus: boolean = false;
  selectedNode: TreeNode;
  cols: any[];
  fileNode: TreeNode;
  displayDownloadFiles: boolean = false;
  cartMap: any[];
  allSelected: boolean = false;
  allDownloaded: boolean = false;
  ediid: any;
  downloadStatus: any = null;
  totalFiles: any;
  downloadData: DownloadData[];
  zipData: ZipData[] = [];
  isExpanded: boolean = false;
  visible: boolean = true;
  cancelAllDownload: boolean = false;
  cartLength: number;
  treeRoot = [];
  showZipFiles: boolean = true;
  subscriptions: any = [];
  allProcessed: boolean = false;
  downloadStatusExpanded: boolean = true;
  bundlePlanStatus: any;
  bundlePlanMessage: any[];
  bundlePlanUnhandledFiles: any[] = null;
  showUnhandledFiles: boolean = true;
  showZipFilesNmaes: boolean = true;
  showMessageBlock: boolean = false;
  messageColor: any;
  noFileDownloaded: boolean; // will be true if any item in data cart is downloaded
  distApi: string;
  isLocalProcessing: boolean;
  showDownloadProgress: boolean = false;
  mobWidth: number = 800;   // default value used in server context
  mobHeight: number = 900;  // default value used in server context
  fontSize: string;
  descriptionObj: any;
  tempDecription: string;
  topicObj: any;
  tempTopics: string[] = [];
  defaultText: string = "Enter description here...";
  taxonomyList: any[];
  errorMsg: any;
  taxonomyTree: TreeNode[] = [];
  selectedData: TreeNode[] = [];
  isVisible: boolean = true;

  /* Function to Return Keys object properties */
  keys(): Array<string> {
    return Object.keys(this.fileDetails);
  }

  constructor(private cartService: CartService,
    private cdr: ChangeDetectorRef,
    private downloadService: DownloadService,
    private commonVarService: CommonVarService,
    private http: HttpClient,
    private cfg : AppConfig,
    private _FileSaverService: FileSaverService,
    private confirmationService: ConfirmationService,
    private commonFunctionService: CommonFunctionService,
    private modalService: ModalService,
    private taxonomyListService: TaxonomyListService,
    private ngbModal: NgbModal,
    public router: Router,
    ngZone: NgZone) {
<<<<<<< HEAD
    this.cols = [
      { field: 'name', header: 'Name', width: '60%' },
      { field: 'mediatype', header: 'Media Type', width: 'auto' },
      { field: 'size', header: 'Size', width: 'auto' },
      { field: 'download', header: 'Status', width: 'auto' }];

    this.mobHeight = (window.innerHeight);
    this.mobWidth = (window.innerWidth);
    this.setWidth(this.mobWidth);

    window.onresize = (e) => {
      ngZone.run(() => {
        this.mobWidth = window.innerWidth;
        this.mobHeight = window.innerHeight;
        this.setWidth(this.mobWidth);
      });
    };
=======
      this.cols = [
        { field: 'name', header: 'Name', width: '60%' },
        { field: 'mediatype', header: 'Media Type', width: 'auto' },
        { field: 'size', header: 'Size', width: 'auto' },
        { field: 'download', header: 'Status', width: 'auto' }];

      if (typeof(window) !== 'undefined') {
        this.mobHeight = (window.innerHeight);
        this.mobWidth = (window.innerWidth);
        this.setWidth(this.mobWidth);
  
        window.onresize = (e) => {
          ngZone.run(() => {
            this.mobWidth = window.innerWidth;
            this.mobHeight = window.innerHeight;
            this.setWidth(this.mobWidth);
          });
        };
      }
>>>>>>> 64c73633

    this.cartService.watchAddAllFilesCart().subscribe(value => {
      this.addAllFileSpinner = value;
    });
    this.cartService.watchStorage().subscribe(value => {
      this.cartLength = value;
    });
    this.commonVarService.watchForceLandingPageInit().subscribe(value => {
      if (value) {
        this.cartMap = this.cartService.getCart();
        this.allSelected = this.updateAllSelectStatus(this.files);
        this.cartLength = this.cartService.getCartSize();
      }
    });
<<<<<<< HEAD
    this.confValues = this.appConfig.getConfig();
    this.descriptionObj = this.editingObjectInit();
    this.topicObj = this.editingObjectInit();
=======
>>>>>>> 64c73633
  }

  ngOnInit() {
    this.distApi = this.cfg.get("distService", "/od/ds/");

    if (this.files.length != 0)
      this.files = <TreeNode[]>this.files[0].data;


    this.fileNode = { "data": { "name": "", "size": "", "mediatype": "", "description": "", "filetype": "" } };

    this.cartMap = this.cartService.getCart();
    this.ediid = this.commonVarService.getEdiid();

    this.taxonomyListService.get(0).subscribe((result) => {
      if (result != null && result != undefined)
        this.buildTaxonomyTree(result);

      this.taxonomyList = [];
      for (var i = 0; i < result.length; i++) {
        this.taxonomyList.push({ "taxonomy": result[i].label });
      }
    }, (error) => {
      console.log("There is an error getting taxonomy list.");
      console.log(error);
      this.errorMsg = error;
    });

    const newPart = {
      data: {
        cartId: "/",
        ediid: this.ediid,
        name: "files",
        mediatype: "",
        size: null,
        downloadUrl: null,
        description: null,
        filetype: null,
        resId: "/",
        filePath: "/",
        downloadProgress: 0,
        downloadInstance: null,
        isIncart: false,
        zipFile: null,
        message: ''
      }, children: []
    };
    newPart.children = this.files;
    this.treeRoot.push(newPart);
    this.updateStatusFromCart();
    this.allSelected = this.updateAllSelectStatus(this.files);
    this.downloadStatus = this.updateDownloadStatus(this.files) ? "downloaded" : null;
    this.totalFiles = 0;
    this.getTotalFiles(this.files);

    this.downloadService.watchDownloadProcessStatus("landingPage").subscribe(
      value => {
        this.allProcessed = value;
        if (this.allProcessed) {
          this.downloadStatus = "downloaded";
        }
        this.downloadStatus = this.updateDownloadStatus(this.files) ? "downloaded" : null;
      }
    );
    this.downloadService.watchAnyFileDownloaded().subscribe(
      value => {
        this.noFileDownloaded = !value;
      }
    );
  }

  /*
  *   build taxonomy tree
  */
  buildTaxonomyTree(result: any) {
    let allTaxonomy: any = result;
    var tempTaxonomyTree = {}
    if (result != null && result != undefined) {
      tempTaxonomyTree["data"] = this.arrangeIntoTree(result);
      this.taxonomyTree.push(tempTaxonomyTree);
    }

    this.taxonomyTree = <TreeNode[]>this.taxonomyTree[0].data;
    // console.log("this.taxonomyTree", this.taxonomyTree);
  }

  private arrangeIntoTree(paths) {
    const tree = [];
    paths.forEach((path) => {
      var fullpath: string;
      if (path.parent != null && path.parent != undefined && path.parent != "")
        fullpath = path.parent + ":" + path.label;
      else
        fullpath = path.label;

      const pathParts = fullpath.split(':');
      let currentLevel = tree; // initialize currentLevel to root

      for (var j = 0; j < pathParts.length; j++) {
        let tempId: string = '';
        for (var k = 0; k < j + 1; k++) {
          tempId = tempId + pathParts[k].replace(/ /g, "");
          if (k < j) {
            tempId = tempId + ":";
          }
        }

        // check to see if the path already exists.
        const existingPath = currentLevel.filter(level => level.data.treeId === tempId);
        if (existingPath.length > 0) {
          // The path to this item was already in the tree, so don't add it again.
          // Set the current level to this path's children  
          currentLevel = existingPath[0].children;
        } else {
          let newPart = null;
          newPart = {
            data: {
              treeId: tempId,
              name: pathParts[j].replace(/ /g, ""),
              researchTopic: tempId,
              bkcolor: 'white'
            }, children: [],
            expanded: false
          };
          currentLevel.push(newPart);
          currentLevel = newPart.children;
          // }
        }
      };
    });
    return tree;
  }

  /*
  *   Init object - edit buttons for animation purpose
  */
  editingObjectInit() {
    var editingObject = {
      "originalValue": '',
      "detailEditmode": false,
      "buttonOpacity": 0,
      "borderStyle": "0px solid lightgrey",
      "currentState": 'initial'
    }

    return editingObject;
  }

  /**
   * Function to expand tree display to certain level
   */
  expandToLevel(dataFiles: any, option: boolean, targetLevel: any) {
    this.expandAll(dataFiles, option, 0, targetLevel)
  }

  /**
   * Function to expand tree display to certain level - used by expandToLevel()
   */
  expandAll(dataFiles: any, option: boolean, level: any, targetLevel: any) {
    let currentLevel = level + 1;
    for (let i = 0; i < dataFiles.length; i++) {
      dataFiles[i].expanded = option;
      if (targetLevel != null) {
        if (dataFiles[i].children.length > 0 && currentLevel < targetLevel) {
          this.expandAll(dataFiles[i].children, option, currentLevel, targetLevel);
        }
      } else {
        if (dataFiles[i].children.length > 0) {
          this.expandAll(dataFiles[i].children, option, currentLevel, targetLevel);
        }
      }
    }
    this.isExpanded = option;
    this.visible = false;
    setTimeout(() => {
      this.visible = true;
    }, 0);
  }

  /**
   * Function to reset the download status and incart status.
   */
  resetStstus(files: any) {
    for (let comp of files) {
      if (comp.children.length > 0) {
        this.resetStstus(comp.children);
      } else {
        comp.data.isIncart = false;
        // comp.data.downloadStatus = null;
      }
    }
    return Promise.resolve(files);
  }

  /**
   * Function to sync the download status from data cart.
   */
  updateStatusFromCart() {
    this.resetStstus(this.files);

    for (let key in this.cartMap) {
      let value = this.cartMap[key];
      if (value.data.downloadStatus != undefined) {
        this.setFilesDownloadStatus(this.files, value.data.cartId, value.data.downloadStatus);
      }
      if (value.data.cartId != undefined) {
        let treeNode = this.searchTree(this.treeRoot[0], value.data.cartId);
        if (treeNode != null) {
          treeNode.data.isIncart = true;
        }
      }
    }
    return Promise.resolve(this.files);
  }

  /**
   * Function to get total number of files.
   */
  getTotalFiles(files) {
    for (let comp of files) {
      if (comp.children.length > 0) {
        this.getTotalFiles(comp.children);
      } else {
        this.totalFiles = this.totalFiles + 1;
      }
    }
  }

  /**
   * Function to set files download status.
   */
  setFilesDownloadStatus(files, cartId, downloadStatus) {
    for (let comp of files) {
      if (comp.children.length > 0) {
        this.setFilesDownloadStatus(comp.children, cartId, downloadStatus);
      } else {
        if (comp.data.cartId == cartId) {
          comp.data.downloadStatus = downloadStatus;
        }
      }
    }
  }

  /**
   * Function to Check whether given record has references in it.
   */
  checkReferences() {
    if (Array.isArray(this.record['references'])) {
      for (let ref of this.record['references']) {
        if (ref.refType === 'IsDocumentedBy') this.isDocumentedBy = true;
        if (ref.refType === 'IsReferencedBy') this.isReferencedBy = true;
      }
      if (this.isDocumentedBy || this.isReferencedBy)
        return true;
    }
  }

  /**
   * Function to Check whether record has keyword
   */
  checkKeywords() {
    if (Array.isArray(this.record['keyword'])) {
      if (this.record['keyword'].length > 0)
        return true;
      else
        return false;
    }
    else {
      return false;
    }
  }

  /**
   * Function to Check record has topics
   */
  checkTopics() {
    if (Array.isArray(this.record['topic'])) {
      if (this.record['topic'].length > 0)
        return true;
      else
        return false;
    }
    else {
      return false;
    }
  }

  /**
   * Function to Check if there are accesspages in the record inventory and components
   */
  checkAccesspages() {
    if (Array.isArray(this.record['inventory'])) {
      if (this.record['inventory'][0].forCollection == "") {
        for (let inv of this.record['inventory'][0].byType) {
          if (inv.forType == "nrdp:AccessPage")
            this.isAccessPage = true;
        }
      }
    }
    if (this.isAccessPage) {
      this.accessPages = new Map();
      for (let comp of this.record['components']) {
        if (comp['@type'].includes("nrdp:AccessPage")) {
          if (comp["title"] !== "" && comp["title"] !== undefined)
            this.accessPages.set(comp["title"], comp["accessURL"]);
          else
            this.accessPages.set(comp["accessURL"], comp["accessURL"]);
        }
      }
    }
    this.accessTitles = Array.from(this.accessPages.keys());
    this.accessUrls = Array.from(this.accessPages.values());
  }

  /**
  * Function to display bytes in appropriate format.
  **/
  formatBytes(bytes, numAfterDecimal) {
    return this.commonFunctionService.formatBytes(bytes, numAfterDecimal);
  }

  isNodeSelected: boolean = false;
  openDetails(event, fileNode: TreeNode, overlaypanel: OverlayPanel) {
    this.isNodeSelected = true;
    this.fileNode = fileNode;
    overlaypanel.hide();
    setTimeout(() => {
      overlaypanel.show(event);
    }, 100);
  }

  ngOnChanges() {
    this.checkAccesspages();
  }

  /**
  * Function to add whole subfolder files to data cart then update status
  **/
  addSubFilesToCartAndUpdate(rowData: any, isSelected: boolean) {
    this.addSubFilesToCart(rowData, isSelected).then(function (result: any) {
      this.allSelected = this.updateAllSelectStatus(this.files);
    }.bind(this), function (err) {
      alert("something went wrong while adding file to data cart.");
    });
  }

  /**
  * Function to add whole subfolder files to data cart
  **/
  addSubFilesToCart(rowData: any, isSelected: boolean) {
    if (!rowData.isLeaf) {
      let subFiles: any = null;
      for (let comp of this.files) {
        subFiles = this.searchTree(comp, rowData.cartId);
        if (subFiles != null) {
          break;
        }
      }
      if (subFiles != null) {
        this.addFilesToCart(subFiles.children, isSelected, '');
        rowData.isIncart = true;
      }
    } else {
      this.addtoCart(rowData, isSelected, '');
    }

    return Promise.resolve(rowData);
  }

  /**
  * Function to search the file tree for a given cartid.
  **/
  searchTree(element, cartId) {
    if (element.data.cartId == cartId) {
      return element;
    } else if (element.children.length > 0) {
      var i;
      var result = null;
      for (i = 0; result == null && i < element.children.length; i++) {
        result = this.searchTree(element.children[i], cartId);
      }
      return result;
    }
    return null;
  }

  /**
  * Function to add/remove all files to/from data cart.
  **/
  cartProcess(files: any) {
    this.isLocalProcessing = true;

    setTimeout(() => {
      if (this.allSelected) {
        this.removeFilesFromCart(files).then(function (result1: any) {
          this.isLocalProcessing = false;
        }.bind(this), function (err) {
          alert("something went wrong while removing file from data cart.");
        });
      }
      else {
        this.addAllFilesToCart(files, false, '').then(function (result1: any) {
          this.updateStatusFromCart();
          this.allSelected = this.updateAllSelectStatus(this.files);
          this.downloadStatus = this.updateDownloadStatus(this.files) ? "downloaded" : null;
          this.isLocalProcessing = false;
        }.bind(this), function (err) {
          alert("something went wrong while adding file to data cart.");
        });
      }
    }, 0);

    setTimeout(() => {
      this.isLocalProcessing = false;
    }, 10000);
  }

  /**
  * Function to add all files to data cart.
  **/
  addAllFilesToCart(files: any, isSelected: boolean, mode: string) {
    this.cartService.deselectAll().then(function (result1: any) {
      this.addFilesToCart(files, isSelected, mode).then(function (result2: any) {
        this.cartService.setForceDatacartReload(true);
        this.allSelected = this.updateAllSelectStatus(this.files);
        if (mode == 'popup') {
          this.allSelected = true;
        }
      }.bind(this), function (err) {
        alert("something went wrong while adding one file to data cart.");
      });
    }.bind(this), function (err) {
      alert("something went wrong while cleaning up data cart select flag.");
    });
    return Promise.resolve(files);
  }

  /**
  * Function to add given file tree to data cart.
  **/
  addFilesToCart(files: any, isSelected: boolean, mode: string) {
    let data: Data;
    let compValue: any;
    for (let comp of files) {
      if (comp.children.length > 0) {
        compValue += this.addFilesToCart(comp.children, isSelected, mode);
      } else {
        this.addtoCart(comp.data, isSelected, mode).then(function (result) {
          compValue = 1;
        }.bind(this), function (err) {
          alert("something went wrong while adding one file to data cart.");
        });
      }
    }
    return Promise.resolve(compValue);
  }

  /**
  * Function to add one file to data cart with pre-select option.
  **/
  addtoCart(rowData: any, isSelected: boolean, mode: string) {
    let cartMap: any;
    let data: Data;
    data = {
      'cartId': rowData.cartId,
      'ediid': this.ediid,
      'resId': rowData.resId,
      'resTitle': this.record['title'],
      'resFilePath': rowData.filePath,
      'id': rowData.name,
      'fileName': rowData.name,
      'filePath': rowData.filePath,
      'fileSize': rowData.size,
      'filetype': rowData.filetype,
      'downloadUrl': rowData.downloadUrl,
      'mediatype': rowData.mediatype,
      'downloadStatus': rowData.downloadStatus,
      'description': rowData.description,
      'isSelected': isSelected,
      'message': rowData.message
    };

    this.cartService.addDataToCart(data).then(function (result) {
      if (mode != 'popup')
        rowData.isIncart = true;
      cartMap = result;
    }.bind(this), function (err) {
      alert("something went wrong while fetching the products");
    });
    return Promise.resolve(cartMap);
  }

  /**
  * Remove one node from cart and set flag
  **/
  removeFromNode(rowData: any) {
    this.removeCart(rowData);
    this.allSelected = this.updateAllSelectStatus(this.files);
  }

  /**
  * Remove one node from cart - can be a file or sub-tree
  **/
  removeCart(rowData: any) {
    if (!rowData.isLeaf) {
      let subFiles: any = null;
      for (let comp of this.files) {
        subFiles = this.searchTree(comp, rowData.cartId);
        if (subFiles != null) {
          break;
        }
      }
      if (subFiles != null) {
        this.removeFilesFromCart(subFiles.children);
        rowData.isIncart = false;
      }
    } else {
      this.cartService.removeCartId(rowData.cartId);
      rowData.isIncart = false;
    }
  }

  /**
  * Remove all files from cart and set flags
  **/
  removeFilesFromCart(files: any) {
    this.removeFromCart(files);
    this.allSelected = this.updateAllSelectStatus(this.files);
    return Promise.resolve(files);
  }

  /**
  * Remove all files from cart - used by removeFilesFromCart()
  **/
  removeFromCart(files: any) {
    for (let comp of files) {
      if (comp.children.length > 0) {
        comp.data.isIncart = false;
        this.removeFromCart(comp.children);
      } else {
        this.cartService.removeCartId(comp.data.cartId);
        comp.data.isIncart = false;
      }
    }

  }

  /**
  * Check if all chirldren nodes were all selected
  **/
  updateAllSelectStatus(files: any) {
    var allSelected = true;
    for (let comp of files) {
      if (comp.children.length > 0) {
        comp.data.isIncart = this.updateAllSelectStatus(comp.children);
        allSelected = allSelected && comp.data.isIncart;
      } else {
        if (!comp.data.isIncart) {
          this.allSelected = false;
          allSelected = false;
        }
      }
    }
    return allSelected;
  }

  /**
  * Once a file was downloaded, we need to update it's parent's status as well
  **/
  updateDownloadStatus(files: any) {
    var allDownloaded = true;
    var noFileDownloadedFlag = true;
    for (let comp of files) {
      if (comp.children.length > 0) {
        var status = this.updateDownloadStatus(comp.children);
        if (status) {
          comp.data.downloadStatus = 'downloaded';
          this.cartService.updateCartItemDownloadStatus(comp.data.cartId, 'downloaded');
        }
        allDownloaded = allDownloaded && status;
      } else {
        if (comp.data.downloadStatus != 'downloaded') {
          allDownloaded = false;
        }
        if (comp.data.downloadStatus == 'downloaded' && comp.data.isIncart) {
          noFileDownloadedFlag = true;
        }
      }
    }

    this.downloadService.setFileDownloadedFlag(!noFileDownloadedFlag);
    return allDownloaded;
  }

  /**
  * Downloaded one file
  **/
  downloadOneFile(rowData: any) {
    let filename = decodeURI(rowData.downloadUrl).replace(/^.*[\\\/]/, '');
    rowData.downloadStatus = 'downloading';
    this.showDownloadProgress = true;
    rowData.downloadProgress = 0;
    let url = rowData.downloadUrl.replace('http:', 'https:');

    const req = new HttpRequest('GET', url, {
      reportProgress: true, responseType: 'blob'
    });

    rowData.downloadInstance = this.http.request(req).subscribe(event => {
      switch (event.type) {
        case HttpEventType.Response:
          this._FileSaverService.save(<any>event.body, filename);
          this.showDownloadProgress = false;
          this.setFileDownloaded(rowData);
          break;
        case HttpEventType.DownloadProgress:
          rowData.downloadProgress = Math.round(100 * event.loaded / event.total);
          break;
      }
    })
  }

  /**
  * Function to set status when a file was downloaded
  **/
  setFileDownloaded(rowData: any) {
    rowData.downloadStatus = 'downloaded';
    this.cartService.updateCartItemDownloadStatus(rowData.cartId, 'downloaded');
    this.downloadStatus = this.updateDownloadStatus(this.files) ? "downloaded" : null;
    if (rowData.isIncart) {
      this.downloadService.setFileDownloadedFlag(true);
    }
  }

  /**
  * Function to cancel current download.
  **/
  cancelDownload(rowData: any) {
    if (!rowData.isLeaf) {
      this.cancelDownloadAll();
      rowData.downloadProgress = 0;
      rowData.downloadStatus = null;
    } else {
      rowData.downloadInstance.unsubscribe();
      rowData.downloadInstance = null;
      rowData.downloadProgress = 0;
      rowData.downloadStatus = null;
    }
  }

  /**
  * Function to download all files based on download url.
  **/
  downloadAllFilesFromUrl(files: any) {
    for (let comp of files) {
      if (comp.children.length > 0) {
        this.downloadAllFilesFromUrl(comp.children);
      } else {
        if (comp.data.downloadUrl) {
          this.downloadOneFile(comp.data);
        }
      }
    }
  }

  /**
  * Function to confirm download all.
  **/
  downloadAllConfirm(header: string, massage: string, key: string) {
    this.confirmationService.confirm({
      message: massage,
      header: header,
      key: key,
      accept: () => {
        setTimeout(() => {
          let popupWidth: number = this.mobWidth * 0.8;
          let left: number = this.mobWidth * 0.1;
          let screenSize = 'height=880,width=' + popupWidth.toString() + ',top=100,left=' + left.toString();
          window.open('/datacart/popup', 'DownloadManager', screenSize);
          this.cancelAllDownload = false;
          this.downloadFromRoot();
        }, 0);
      },
      reject: () => {
      }
    });
  }

  downloadFromRoot() {
    this.cartService.setCurrentCart('landing_popup');
    this.commonVarService.setLocalProcessing(true);
    setTimeout(() => {
      this.cartService.clearTheCart();
      this.addAllFilesToCart(this.files, true, 'popup').then(function (result) {
        this.commonVarService.setLocalProcessing(false);
        this.cartService.setCurrentCart('cart');
        this.updateStatusFromCart().then(function (result: any) {
          this.commonVarService.setForceLandingPageInit(true);
        }.bind(this), function (err) {
          alert("something went wrong while adding file to data cart.");
        });
      }.bind(this), function (err) {
        alert("something went wrong while adding all files to cart");
      });
    }, 0);

    setTimeout(() => {
      this.commonVarService.setLocalProcessing(false);
    }, 10000);
  }

  /**
  * Cancel download certain zip file
  **/
  cancelDownloadZip(zip: any) {
    zip.downloadInstance.unsubscribe();
    zip.downloadInstance = null;
    zip.downloadProgress = 0;
    zip.downloadStatus = "cancelled";
  }

  /**
  * Cancel download all
  **/
  cancelDownloadAll() {
    for (let zip of this.zipData) {
      if (zip.downloadInstance != null) {
        zip.downloadInstance.unsubscribe();
      }
      zip.downloadInstance = null;
      zip.downloadProgress = 0;
      zip.downloadStatus = null;
    }

    for (let sub of this.subscriptions) {
      sub.unsubscribe();
    }

    this.downloadService.setDownloadingNumber(0, "landingPage");
    this.zipData = [];
    this.downloadStatus = null;
    this.cancelAllDownload = true;
    this.displayDownloadFiles = false;
    this.downloadService.resetZipName(this.treeRoot[0]);
    this.bundlePlanMessage = null;
    this.bundlePlanStatus = null;
    this.bundlePlanUnhandledFiles = null;
  }

  /**
  * Function to set the download status of all files to downloaded.
  **/
  setAllDownloaded(files: any) {
    for (let comp of files) {
      if (comp.children.length > 0) {
        this.setAllDownloaded(comp.children);
      } else {
        comp.data.downloadStatus = 'downloaded';
        this.cartService.updateCartItemDownloadStatus(comp.data.cartId, 'downloaded');
      }
    }
  }

  /**
  * Function to reset the download status of a file.
  **/
  resetDownloadStatus(rowData) {
    rowData.downloadStatus = null;
    rowData.downloadProgress = 0;
    this.cartService.updateCartItemDownloadStatus(rowData.cartId, null);
    this.allDownloaded = false;
  }

  /**
  * Return color based on different bundlePlan response status
  **/
  getColor() {
    if (this.bundlePlanStatus == 'warnings') {
      return "darkorange";
    } else if (this.bundlePlanStatus == 'error') {
      return "red";
    } else {
      return "black";
    }
  }

  /**
  * Return "download all" button color based on download status
  **/
  getDownloadAllBtnColor() {
    if (this.downloadStatus == null)
      return '#1E6BA1';
    else if (this.downloadStatus == 'downloaded')
      return 'green';
  }

  /**
  * Return "download" button color based on download status
  **/
  getDownloadBtnColor(rowData: any) {
    if (rowData.downloadStatus == 'downloaded')
      return 'green';

    return '#1E6BA1';
  }

  /**
  * Return "add all to datacart" button color based on select status
  **/
  getAddAllToDataCartBtnColor() {
    if (this.allSelected)
      return 'green';
    else
      return '#1E6BA1';
  }

  /**
  * Return tooltip text based on select status
  **/
  getCartProcessTooltip() {
    if (this.allSelected)
      return 'Remove all from cart';
    else
      return 'Add all to cart';
  }

  /*
* Following functions set tree table style
*/
  titleStyleHeader() {
    return { 'background-color': '#1E6BA1', 'width': this.cols[0].width, 'color': 'white', 'font-size': this.fontSize };
  }

  typeStyleHeader() {
    return { 'background-color': '#1E6BA1', 'width': this.cols[1].width, 'color': 'white', 'font-size': this.fontSize };
  }

  sizeStyleHeader() {
    return { 'background-color': '#1E6BA1', 'width': this.cols[2].width, 'color': 'white', 'font-size': this.fontSize };
  }

  statusStyleHeader() {
    return { 'background-color': '#1E6BA1', 'width': this.cols[3].width, 'color': 'white', 'font-size': this.fontSize, 'white-space': 'nowrap' };
  }

  titleStyle() {
    return { 'width': this.cols[0].width, 'font-size': this.fontSize };
  }

  typeStyle() {
    return { 'width': this.cols[1].width, 'font-size': this.fontSize };
  }

  sizeStyle() {
    return { 'width': this.cols[2].width, 'font-size': this.fontSize };
  }

  statusStyle() {
    return { 'width': this.cols[3].width, 'font-size': this.fontSize };
  }

  setWidth(mobWidth: number) {
    if (mobWidth > 1340) {
      this.cols[0].width = '60%';
      this.cols[1].width = '20%';
      this.cols[2].width = '15%';
      this.cols[3].width = '100px';
      this.fontSize = '16px';
    } else if (mobWidth > 780 && this.mobWidth <= 1340) {
      this.cols[0].width = '60%';
      this.cols[1].width = '170px';
      this.cols[2].width = '100px';
      this.cols[3].width = '100px';
      this.fontSize = '14px';
    }
    else {
      this.cols[0].width = '50%';
      this.cols[1].width = '20%';
      this.cols[2].width = '20%';
      this.cols[3].width = '10%';
      this.fontSize = '12px';
    }
  }

  /*
  * Make sure the width of popup dialog is less than 500px or 80% of the window width
  */
  getDialogWidth() {
    var w = window.innerWidth > 500 ? 500 : window.innerWidth;
    console.log(w);
    return w + 'px';
  }

  /*
  *   Open description modal
  */
  openDescriptionModal() {
    var i: number;

    if (this.record['description'] != null && this.record['description'] != undefined) {
      this.tempDecription = this.record['description'][0];
      for (i = 1; i < this.record['description'].length; i++) {
        this.tempDecription = this.tempDecription + '\r\n\r\n' + this.record['description'][i];
      }
    }

    this.modalService.open("Description-popup-dialog");
  }

  /* 
  *   Save contact info when click on save button in pop up dialog
  */
  saveDescription() {
    var tempDescs = this.tempDecription.split(/\n\s*\n/).filter(desc => desc != '');
    this.record['description'] = JSON.parse(JSON.stringify(tempDescs));

    // Send update to backend here...
    this.modalService.close('Description-popup-dialog');
  }

  /*
  *   Open description modal
  */
  openTopicModal() {
    this.tempTopics = [];
    if (this.record['topic'] != null && this.record['topic'].length > 0) {
      for (var i = 0; i < this.record['topic'].length; i++) {
        this.tempTopics.push(this.record['topic'][i].tag);
      }
    }

    let ngbModalOptions: NgbModalOptions = {
      backdrop: 'static',
      keyboard: false,
      windowClass: "myCustomModalClass"
    };
    const modalRef = this.ngbModal.open(SearchTopicsComponent, ngbModalOptions);
    modalRef.componentInstance.tempTopics = this.tempTopics;
    modalRef.componentInstance.recordEditmode = this.recordEditmode;
    modalRef.componentInstance.taxonomyTree = this.taxonomyTree;
    modalRef.componentInstance.record = this.record;
    modalRef.componentInstance.passEntry.subscribe((receivedEntry) => {
      this.record = receivedEntry;
    })

    // this.refreshTopicTree();
    // this.modalService.open("Topic-popup-dialog");
  }


  /*
  *   Return topic border style
  */
  getTopicBorder() {
    if (this.recordEditmode)
      return { 'border': '1px solid lightgrey' };
    else
      return { 'border': '0px solid lightgrey' };
  }

  /*
  *   Close pop up dialog by id
  */
  closeModal(id: string) {
    this.modalService.close(id);
  }
}<|MERGE_RESOLUTION|>--- conflicted
+++ resolved
@@ -44,11 +44,8 @@
   @Input() editContent: boolean;
   @Input() filescount: number;
   @Input() metadata: boolean;
-<<<<<<< HEAD
   @Input() recordEditmode: boolean;
-=======
   @Input() inBrowser : boolean;   // false if running server-side
->>>>>>> 64c73633
 
   addAllFileSpinner: boolean = false;
   fileDetails: string = '';
@@ -128,25 +125,6 @@
     private ngbModal: NgbModal,
     public router: Router,
     ngZone: NgZone) {
-<<<<<<< HEAD
-    this.cols = [
-      { field: 'name', header: 'Name', width: '60%' },
-      { field: 'mediatype', header: 'Media Type', width: 'auto' },
-      { field: 'size', header: 'Size', width: 'auto' },
-      { field: 'download', header: 'Status', width: 'auto' }];
-
-    this.mobHeight = (window.innerHeight);
-    this.mobWidth = (window.innerWidth);
-    this.setWidth(this.mobWidth);
-
-    window.onresize = (e) => {
-      ngZone.run(() => {
-        this.mobWidth = window.innerWidth;
-        this.mobHeight = window.innerHeight;
-        this.setWidth(this.mobWidth);
-      });
-    };
-=======
       this.cols = [
         { field: 'name', header: 'Name', width: '60%' },
         { field: 'mediatype', header: 'Media Type', width: 'auto' },
@@ -166,7 +144,6 @@
           });
         };
       }
->>>>>>> 64c73633
 
     this.cartService.watchAddAllFilesCart().subscribe(value => {
       this.addAllFileSpinner = value;
@@ -181,12 +158,8 @@
         this.cartLength = this.cartService.getCartSize();
       }
     });
-<<<<<<< HEAD
-    this.confValues = this.appConfig.getConfig();
     this.descriptionObj = this.editingObjectInit();
     this.topicObj = this.editingObjectInit();
-=======
->>>>>>> 64c73633
   }
 
   ngOnInit() {
@@ -270,7 +243,7 @@
     }
 
     this.taxonomyTree = <TreeNode[]>this.taxonomyTree[0].data;
-    // console.log("this.taxonomyTree", this.taxonomyTree);
+    console.log("this.taxonomyTree", this.taxonomyTree);
   }
 
   private arrangeIntoTree(paths) {
@@ -1123,6 +1096,7 @@
       keyboard: false,
       windowClass: "myCustomModalClass"
     };
+
     const modalRef = this.ngbModal.open(SearchTopicsComponent, ngbModalOptions);
     modalRef.componentInstance.tempTopics = this.tempTopics;
     modalRef.componentInstance.recordEditmode = this.recordEditmode;
