<div id="description">
<<<<<<< HEAD
    <div [hidden]="metadata">
        <h3  name="desscription"><b>Description</b></h3><br> 
        <div contenteditable="false" id="recordDescription" class="well welldesc">
            <p  *ngFor="let topic of record['description']; let i =index">
                {{ record["description"][i] }}
            </p>
        </div>

        <div *ngIf="checkTopics()">
            <strong contenteditable="{{editContent}}" >Research Topics:</strong>
            <span class="font14"  *ngFor="let topic of record['topic']; let i =index">
                {{ topic.tag }}
                <span *ngIf="i < record['topic'].length-1 ">,</span>
            </span>
        </div>
        <div *ngIf="checkKeywords()">
            <b>Subject Keywords:</b>
            <span class="font14" contenteditable="false"  *ngFor="let keyword of record['keyword']; let i =index">
                {{ keyword }}<span *ngIf="i < record['keyword'].length-1 ">,</span>
            </span> 
        </div>
        <br>
    </div>
=======
<div [hidden]="metadata">
<h3  name="desscription"><b>Description</b></h3><br> 
<div contenteditable="false" id="recordDescription" class="card card-body bg-light">
    <p  *ngFor="let topic of record['description']; let i =index">
        {{ record["description"][i] }}
    </p>
</div>

<div *ngIf="checkTopics()">
    <strong contenteditable="false" >Research Topics:</strong>
    <span class="font14"  *ngFor="let topic of record['topic']; let i =index">
        {{ topic.tag }}
        <span *ngIf="i < record['topic'].length-1 ">,</span>
    </span>
</div>
<div *ngIf="checkKeywords()">
    <b>Subject Keywords:</b>
    <span class="font14" contenteditable="false"  *ngFor="let keyword of record['keyword']; let i =index">
        {{ keyword }}<span *ngIf="i < record['keyword'].length-1 ">,</span>
    </span> 
</div>
<br>
</div>
>>>>>>> e50e7c8c
</div>

<div id="dataAccess"> 
    <div class="font14" [hidden]="metadata">
        <h3><b>Data Access</b></h3><br> 
        <span style="margin-left:0em" *ngIf="record['accessLevel'] === 'public'">
            <i class="faa faa-globe"></i> These data are public. 
        </span>
        
        <span *ngIf="record['accessLevel'] === 'restricted public'">
            <i class="faa faa-lock"></i> This data has access restrictions. 
        </span>   
        <span *ngIf="record['rights']"> 
        <br> The access rights are {{ record.rights }} <br>
        </span>
        <span  *ngIf="record['landingPage'] && record['landingPage'].indexOf('/od/id') === -1 ">
            For more information, please visit the
            <a target="_blank" href="{{ record['landingPage'] }}">home page</a>.
        </span> 
        <span style="margin-left:0em" *ngIf="isAccessPage">
            <br>Data is available via the following locations: 
            <br>   
            <span style="padding-left:2.00em" *ngFor="let title of accessTitles; let i =index">
                <i class="faa faa-external-link"> <span style="margin-left:0.3em;"> <a href="{{accessUrls[i]}}">{{title}}</a></span>
                </i><br>
            </span>
        </span>
    
        <div *ngIf="files.length  > 0">        
            <br>
            <span><b>Files </b> </span>   
            <!-- <span>
                <a  class="faa faa-file-archive-o" style="color:grey; margin-left:0.5em; " title="Download All Files" ></a>
            </span> -->
            <span (click)="downloadAllConfirm('Download All Files', 'This will download all files. Continue?', 'downloadAllConfirm')">
                <i *ngIf="downloadStatus == null" class="faa faa-download" style="color: #1E6BA1;cursor: pointer;" aria-hidden="true" data-toggle="tooltip" title="All files direct download"></i>
                <i *ngIf="downloadStatus == 'downloaded'" class="faa faa-download" style="color: green;cursor: pointer;" aria-hidden="true" data-toggle="tooltip" title="All files direct download"></i>
            </span>
            <span *ngIf="downloadStatus == 'downloading'" style="display:inline;">    
                    <p-progressSpinner [style]="{width: '12px', height: '12px'}" ></p-progressSpinner>
            </span>

            <p-confirmDialog key='downloadAllConfirm'></p-confirmDialog>
            <span *ngIf="!allSelected">
                <a href="javascript:;" (click)="addAllFilesToCart(files)" class="faa faa-cart-plus " style="margin-left:0.5em; color:#1E6BA1;cursor: pointer;" title="Add All files to datacart" data-toggle="tooltip">
                    <span class="badge badge-notify">{{cartLength}}</span>
                </a>
            </span>
            <span *ngIf="allSelected">
                <a href="javascript:;" (click)="removeFilesFromCart(files)" class="faa faa-shopping-cart" style="margin-left:0.5em; color:green;cursor: pointer;" title="Remove All files from datacart" data-toggle="tooltip">
                    <span class = "badge badge-notify">{{cartLength}}</span>
                </a>
            </span>
            <span class="font8" style="margin-left:0.5em; color:gray;">Click on the file/row in the table below to view more details.</span>
            <span class="font10" style="margin-left:0.5em; color:gray; float: right"> Total No. files: {{ totalFiles }} </span> 
            <!-- <button type="button" (click)="expandToLevel(files, !isExpanded, null)" style="width:8%; height:2em;font-size: .7em; background-color: #307F38; float: right; margin-top: 2px;margin-left: 5px;text-align: center;line-height: 1em;color:white;border-radius: 4px;" >
                <span *ngIf="!isExpanded">Expand All</span>
                <span *ngIf="isExpanded">Collapse All</span>
            </button> -->
            <!-- <button *ngIf="zipData.length>0" type="button" id="showzip" (click)="showZipFiles = !showZipFiles" style="width:9%; height:2em;font-size: .7em; background-color: #307F38; float: right; padding-top: 0px;margin-top: 2px;margin-left: 5px; text-align: center;line-height: 1em;color:white;border-radius: 4px;" >
                    <span *ngIf="showZipFiles">Hide Zip</span>
                    <span *ngIf="!showZipFiles">Show Zip</span>
                </button> -->
            <!-- <button *ngIf="bundlePlanUnhandledFiles" type="button" (click)="showUnhandledFiles = !showUnhandledFiles" style="width:10%; height:2em;font-size: .7em; background-color: #307F38; float: right; margin-top: 2px;margin-left: 5px;text-align: center;line-height: 1em;color:white;border-radius: 4px;" >
                    <span *ngIf="!showUnhandledFiles">Show Unhandled Files</span>
                    <span *ngIf="showUnhandledFiles">Hide Unhandled Files</span>
            </button> -->

            <div *ngIf="bundlePlanStatus != 'success' && bundlePlanMessage" style="text-align: left;">
                <i class="faa faa-warning" [ngStyle]="{'color':messageColor, 'padding-right':'.5em'}"></i>
                <span [ngStyle]="{'color':getColor(), 'padding-right':'.5em'}">Http responsed with warning. </span>
                <span (click)="showMessageBlock = !showMessageBlock">
                    <i *ngIf="!showMessageBlock" class="faa faa-arrow-circle-down" [ngStyle]="{'color':messageColor,'cursor':'pointer'}" pTooltip="Show details"></i>
                    <i *ngIf="showMessageBlock" class="faa faa-arrow-circle-up faa-1x icon-white" [ngStyle]="{'color':messageColor,'cursor':'pointer'}" pTooltip="Hide details"></i>
                </span>
            </div>
            <div *ngIf="showMessageBlock" style="margin-bottom: 1em;">
                <li *ngFor="let msg of bundlePlanMessage; let i =index" [ngStyle]="{'color':getColor(), 'padding-right':'.5em'}">
                    {{msg}}
                </li>
                <table *ngIf="bundlePlanUnhandledFiles" style="width: 100%;">                    
                    <tr style="background-color:darkorange; margin:0; color:white" pTooltip="Unhandled Files">
                        <th style="width: 30%;padding-left:.5em;">
                            <span (click)="showUnhandledFiles = !showUnhandledFiles">
                                <i *ngIf="!showUnhandledFiles" class="faa faa-arrow-circle-down faa-1x icon-white" style="cursor: pointer;color: rgb(255, 255, 255);" pTooltip="Expand All"></i>
                                <i *ngIf="showUnhandledFiles" class="faa faa-arrow-circle-up faa-1x icon-white" style="cursor: pointer;color: rgb(255, 255, 255);" pTooltip="Collapse All"></i>
                            </span>
                            File Path
                        </th>
                        <th style="width: 30%;padding-left:.5em;">Download Url</th>
                        <th style="width: 40%;padding-left:.5em;">message</th>
                    </tr>
                    <tr *ngFor="let file of bundlePlanUnhandledFiles" >
                        <td *ngIf="showUnhandledFiles" style="padding-left:.5em;border-bottom:1pt solid black;">{{file.filePath}}</td>
                        <td *ngIf="showUnhandledFiles" style="padding-left:.5em;border-bottom:1pt solid black;">{{file.downloadUrl}}</td>
                        <td *ngIf="showUnhandledFiles" style="padding-left:.5em;border-bottom:1pt solid black;">{{file.message}}</td>
                    </tr>
                </table>
            </div>

            <!-- <div *ngIf="displayDownloadFiles" [ngClass]="{'downloadStatusLimit': !downloadStatusExpanded, 'downloadStatusExpand': downloadStatusExpanded}"> -->
            <div style="margin-bottom:1em;">
                <table *ngIf="zipData.length > 0" style="width: 100%;">                    
                    <tr style="background-color:green; margin:0; color:white" pTooltip="Unhandled Files">
                        <th style="width: 50%;padding-left:.5em;">
                            <span (click)="showZipFiles = !showZipFiles">
                                <i *ngIf="!showZipFiles" class="faa faa-arrow-circle-down faa-1x icon-white" style="cursor: pointer;color: rgb(255, 255, 255);" pTooltip="Expand All"></i>
                                <i *ngIf="showZipFiles" class="faa faa-arrow-circle-up faa-1x icon-white" style="cursor: pointer;color: rgb(255, 255, 255);" pTooltip="Collapse All"></i>
                            </span>
                            Zip File Name
                        </th>
                        <th style="width: 50%;padding-left:.5em;">
                            <i *ngIf="!allProcessed" class="faa faa-recycle faa-1x icon-white" (click)="cancelDownloadAll()" style="cursor: pointer;color: rgb(255, 255, 255);padding-right:0.5em;" pTooltip="Cancel Download"></i>
                            Download Status
                        </th>
                    </tr>
                    <tr *ngFor="let zip of zipData" >
                        <td *ngIf="showZipFiles" style="padding-left:.5em;border-bottom:1pt solid black;">{{zip.fileName}}</td>
                        <td *ngIf="showZipFiles" style="padding-left:.5em;border-bottom:1pt solid black;">
                            <div style="padding-left: .5em; display:flex;" *ngIf="zip.downloadStatus === 'downloading'">
                                <div style="padding-left: .5em; flex: 0 0 auto;">
                                    <span style="display:inline;">    
                                        <p-progressSpinner [style]="{width: '12px', height: '12px'}" ></p-progressSpinner>
                                    </span>
                                </div>
                                <div style="padding-left: .5em; flex: 0 0 auto;">
                                    <span style="display:inline;font-size: 0.8em">
                                        {{zip.downloadProgress}}%
                                    </span>
                                </div>
                                <div style="padding-left: 2%; padding-top: 8px;width: 200px;flex: 0 0 auto;height: 2em;">
                                        <p-progressBar [value]="zip.downloadProgress" showValue="false"></p-progressBar>
                                </div>
                                <div style="padding-left:5px; flex: 0 0 auto;">
                                        <span (click)="cancelDownloadZip(zip)" style="cursor: pointer;"><i class="faa faa-remove"></i></span>
                                </div>
                            </div>
                            <div style="padding-left: 2%; width: 200px;flex: 0 0 auto;" *ngIf="zip.downloadStatus === 'downloaded'">  
                                    <i class="faa faa-check"></i> Downloaded
                            </div>            
                            <div style="padding-left: 2%; width: 200px;flex: 0 0 auto;" *ngIf="zip.downloadStatus === 'cancelled'">  
                                    <i class="faa faa-remove"></i> Cancelled
                            </div>  
                            <div style="padding-left: 2%; flex: 0 0 auto;" *ngIf="zip.downloadStatus === 'downloadError'">  
                                    <span style="display:inline;font-size: 0.8em; color: red">
                                            {{zip.downloadErrorMessage}}
                                    </span>
                            </div> 
                        </td>
                    </tr>
                </table>
            </div>

            <!-- <div class="ui-g" style="padding-left: 2%; width: 100%; display:flex;" *ngIf="files[0].data.downloadStatus != null">
                <span style="display:inline;">
                        {{files[0].data.downloadFileName}} 
                </span>
                <div style="padding-left: 2%; display:flex;" *ngIf="files[0].data.downloadStatus === 'downloading'">
                    <div style="padding-left: 2%; flex: 0 0 auto;">
                        <p-progressSpinner [style]="{width: '12px', height: '12px'}" ></p-progressSpinner>
                        <span style="display:inline;">
                            {{files[0].data.downloadProgress}}%
                        </span>
                    </div>
                    <div style="padding-left: 2%; padding-top: 8px;width: 200px;flex: 0 0 auto;">
                        <p-progressBar [value]="files[0].data.downloadProgress" showValue="false"></p-progressBar>
                    </div>
                    <div style="padding-left:5px; flex: 0 0 auto;">
                            <span (click)="cancelDownloadAll()" style="cursor: pointer;"><i class="faa faa-remove"></i></span>
                    </div>
                </div>
                <div style="padding-left: 2%; width: 200px;flex: 0 0 auto;" *ngIf="files[0].data.downloadStatus === 'downloaded'">  
                        <i class="faa faa-check"></i>
                </div>            
            </div> -->


            <p-treeTable *ngIf="visible" [value]="files" [columns]="cols" selectionMode="single"  [resizableColumns]="true" sortField="name" >
            <!-- <ng-template pTemplate="colgroup" let-columns>
                <colgroup>
                    <col *ngFor="let col of columns"  [style.width]="col.width">
                </colgroup>
            </ng-template> -->
                <ng-template pTemplate="header" let-columns >
                <tr>
                    <th *ngFor="let col of columns" [style.width]="col.width" ttResizableColumn>
                        <span *ngIf="col.header == 'Name'">
                            <span (click)="expandToLevel(files, !isExpanded, null)" style="padding-right:0.5em;">
                                <i *ngIf="!isExpanded" class="faa faa-arrow-circle-down faa-1x icon-white" style="cursor: pointer;color: rgb(255, 255, 255);" pTooltip="Expand All"></i>
                                <i *ngIf="isExpanded" class="faa faa-arrow-circle-up faa-1x icon-white" style="cursor: pointer;color: rgb(255, 255, 255);" pTooltip="Collapse All"></i>
                            </span>
                            <span (click)="showZipFilesNmaes = !showZipFilesNmaes" style="padding-right:0.5em;" *ngIf="zipData.length>0">
                                <i *ngIf="!showZipFilesNmaes" class="faa faa-eye faa-1x icon-white" style="cursor: pointer;color: rgb(255, 255, 255);" pTooltip="Show Zip Files"></i>
                                <i *ngIf="showZipFilesNmaes" class="faa faa-eye-slash faa-1x icon-white" style="cursor: pointer;color: rgb(255, 255, 255);" pTooltip="Hide Zip Files"></i>
                            </span>
                        </span>
                        {{col.header}}
                        <!--<p-treeTableSortIcon [field]="col.field"></p-treeTableSortIcon>-->
                    </th>
                </tr>
                </ng-template>
                <ng-template  pTemplate="body" let-rowNode let-rowData="rowData"  let-columns="columns">
                    <tr [ttSelectableRow]="rowNode">
                        <td><p-treeTableToggler [rowNode]="rowNode"></p-treeTableToggler>
                            <a (click)="openDetails($event,rowData,op3) " style="cursor: pointer;" data-toggle="tooltip" title="Click for more details"> {{rowData.name}} </a>
                            <span *ngIf="showZipFilesNmaes">   {{rowData.zipFile}}</span>
                        </td>
                        <!-- <td *ngIf='!rowData.showDescription' ><a (click)='rowData.showDescription=true' style="cursor: pointer;">{{rowData.description == undefined ? '' : rowData.description.length &lt; 40 ? rowData.description : rowData.description.substring(0, 40)+'...'}}</a></td>
                        <td *ngIf='rowData.showDescription'><a (click)='rowData.showDescription=false' style="cursor: pointer;">{{rowData.description}}</a></td> -->
                        <td>{{rowData.mediatype}}</td>
                        <td><span *ngIf="rowData.size">{{formatBytes(rowData.size)}}</span></td>
                        <td>
                            <div style="display: flex">
                                <div >
                                    <span *ngIf = "rowData.downloadStatus == null" (click)="downloadFile(rowData)">
                                        <i class="faa faa-download" style="color: #1E6BA1;cursor: pointer;" aria-hidden="true" data-toggle="tooltip" title="Direct download"></i>
                                    </span>
                                    <span *ngIf = "rowData.downloadStatus === 'downloaded'" (click)="downloadFile(rowData)"><i class="faa faa-download" style="color:green; cursor: pointer;" aria-hidden="true" data-toggle="tooltip" title="Download again"></i></span>
                                    <div *ngIf="rowData.downloadStatus === 'downloading'" style="display:flex;">
                                        <div style="flex: 0 0 auto; width: 40px;padding-top: 3px">
                                            <p-progressBar [value]="rowData.downloadProgress" showValue="true" [style]="{height: '20px'}"></p-progressBar>
                                        </div>
                                        <div style="padding-left:5px; flex: 0 0 auto;">
                                            <span (click)="cancelDownload(rowData)" style="cursor: pointer;"><i class="faa faa-remove"></i></span>
                                        </div>
                                    </div>
                                </div> 
                                <div style="padding-left:10px; flex: 0 0 auto;">
                                    <span *ngIf = "!rowData.isSelected" (click)="addSubFilesToCart(rowData)">
                                            <i class="faa faa-cart-plus" style="color: #1E6BA1;cursor: pointer;" aria-hidden="true" data-toggle="tooltip" title="Add to cart"></i>
                                    </span>
                                    <span *ngIf = "rowData.isSelected" (click)="removeFromNode(rowData)">
                                            <i class="faa faa-cart-plus" style="color: green;cursor: pointer;" aria-hidden="true" data-toggle="tooltip" title="Remove from cart"></i>
                                    </span>
                                    <span *ngIf="rowData.isSelected" style="margin-left: 0.5em;font-size: 0.5em">Added</span>
                                </div>
                            </div>
                        </td>
                    </tr>            
                </ng-template>
            </p-treeTable>
        </div>   
    </div> 
</div>

<div id="reference"> 
    <div [hidden]="metadata">
        <br>
        <div *ngIf="checkReferences()">
            <h3 ><b>References</b></h3>
            <span class="font14"  *ngIf="isDocumentedBy"> 
                This data is discussed in :
                <span  *ngFor="let refs of record['references']">
                    <span  *ngIf="refs['refType'] == 'IsDocumentedBy'">
                        <br>
                        <i class="faa faa-external-link">
                            <a style="margin-left:0.3em;" href={{refs.location}} target="blank">{{ refs.label }}</a>
                        </i>
                    </span>
                </span>
            </span>
            <span class="font14"  *ngIf="isReferencedBy"> 
                This data is referenced in : 
                <span class="reflinks" *ngFor="let refs of record['references']">
                    <span *ngIf="refs['refType'] == 'IsReferencedBy'">
                        <br> 
                        <i class="faa faa-external-link"> </i>
                        <a style="margin-left:0.3em;" href={{refs.location}} target="blank"> {{ refs.location }}</a>
                    </span>
                    
                </span>
            </span>
        </div>
    </div> 
</div>
<p-overlayPanel class="fileDialog" #op3 [dismissable]="true"  [showCloseIcon]="true" [style]="{'display':'inline-block'}" [appendTo]="'body'">
    <div *ngIf="isNodeSelected" class="filecard">
        <div class="ui-g filesection">
            <div *ngIf="fileNode" class="ui-g-12 ui-md-12 ui-lg-12 ui-sm-10">
                <span class="font8" style="color:grey" >
                    <span *ngIf="fileNode.filetype == 'nrdp:DataFile' ">Selected File</span>
                    <span *ngIf="fileNode.filetype == 'nrdp:ChecksumFile' ">Selected Checksum File</span>
                    <span *ngIf="fileNode.filetype == 'nrdp:Subcollection'">Selected SubCollection </span>
                    <br>
                </span>
                <span class="font14">{{ fileNode ? fileNode.name : '' }}</span>
                <!-- <span *ngIf="fileNode.filetype == 'nrdp:DataFile' " class="font8"> -->
                <span class="font8" style="color:grey" >
                    <br><b>Type:</b>
                    <span style="margin-left:0.5em;" class="textstyle1">{{ fileNode.mediatype ? fileNode.mediatype : 'Not Available'}} </span>
                </span>
                <!-- <span *ngIf="fileNode.filetype == 'nrdp:DataFile' " class="font8" style="margin-left: 2.5rem"> -->
                <span class="font8" style="margin-left: 2.5rem" >
                    Size: 
                    <span *ngIf="fileNode.size" class="textstyle1">{{ formatBytes(fileNode.size) }} </span>
                    <span *ngIf="!fileNode.size" class="textstyle1"><i>Not Available</i></span>
                </span>
                <br><span class="font10"><b>Description:</b> </span>
                <div class="well filedesc" >
                    <span *ngIf="!fileNode.description"><i>No Description Available</i></span>
                    <span *ngIf="fileNode.description">{{ fileNode.description }} </span>
                </div>                                        
            </div>
        </div>
    </div>  
</p-overlayPanel><|MERGE_RESOLUTION|>--- conflicted
+++ resolved
@@ -1,29 +1,4 @@
 <div id="description">
-<<<<<<< HEAD
-    <div [hidden]="metadata">
-        <h3  name="desscription"><b>Description</b></h3><br> 
-        <div contenteditable="false" id="recordDescription" class="well welldesc">
-            <p  *ngFor="let topic of record['description']; let i =index">
-                {{ record["description"][i] }}
-            </p>
-        </div>
-
-        <div *ngIf="checkTopics()">
-            <strong contenteditable="{{editContent}}" >Research Topics:</strong>
-            <span class="font14"  *ngFor="let topic of record['topic']; let i =index">
-                {{ topic.tag }}
-                <span *ngIf="i < record['topic'].length-1 ">,</span>
-            </span>
-        </div>
-        <div *ngIf="checkKeywords()">
-            <b>Subject Keywords:</b>
-            <span class="font14" contenteditable="false"  *ngFor="let keyword of record['keyword']; let i =index">
-                {{ keyword }}<span *ngIf="i < record['keyword'].length-1 ">,</span>
-            </span> 
-        </div>
-        <br>
-    </div>
-=======
 <div [hidden]="metadata">
 <h3  name="desscription"><b>Description</b></h3><br> 
 <div contenteditable="false" id="recordDescription" class="card card-body bg-light">
@@ -47,7 +22,6 @@
 </div>
 <br>
 </div>
->>>>>>> e50e7c8c
 </div>
 
 <div id="dataAccess"> 
