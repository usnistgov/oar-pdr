<div id="description">
  <div [hidden]="metadata">
    <h3 name="desscription"><b>Description</b></h3><br>
    <div *ngIf="!record.description; else hasDescription">
      <div *ngIf="recordEditmode"
        style="text-align: left; vertical-align: top;display: inline-block;padding-right: .5em; border: 1px solid lightgrey">
        Add description:
      </div>
      <button *ngIf="recordEditmode && !descriptionObj.detailEditmode" type="button" (click)="openDescriptionModal()"
        class="edit_button2">
        <i class="faa faa-pencil" style="cursor: pointer;color:grey; margin-top: 0em;" data-toggle="tooltip"
          title="Edit contact"></i>
      </button>
    </div>
    <ng-template #hasDescription>
      <div style="display: inline-block; ">
        <div id="recordDescription" class="card card-body bg-light" style="display: inline-block;width: 90%;">
          <p *ngFor="let topic of record['description']; let i =index">
            {{ record["description"][i] }}
          </p>
        </div>
        <button *ngIf="recordEditmode && !descriptionObj.detailEditmode" type="button" (click)="openDescriptionModal()"
          class="edit_button2" style="display: inline-block;width:2.5em;height:2.5em;">
          <i class="faa faa-pencil" style="cursor: pointer;color:grey; margin-top: 0em;" data-toggle="tooltip"
            title="Edit description"></i>
        </button>
      </div>
    </ng-template>
    <div *ngIf="checkTopics(); else noTopic">
      <div style="display: inline-block;width:100%;text-align: left; vertical-align: top;">
        <div
          style="display: inline-block; padding-right: .5em; text-align: left; vertical-align: top;max-width:calc(100% - 4em);"
          [ngStyle]="getBorder()">
          <strong>Research Topics:</strong>
          <span class="font14 topics" *ngFor="let topic of record['topic']; let i =index">
            {{ topic.tag }}
            <span *ngIf="i < record['topic'].length-1 ">,</span>
          </span>
        </div>
        <button *ngIf="recordEditmode && !topicObj.detailEditmode" type="button" (click)="openTopicModal()"
          class="edit_button2">
          <i class="faa faa-pencil" style="cursor: pointer;color:grey; margin-top: 0em;" data-toggle="tooltip"
            title="Edit contact"></i>
        </button>
      </div>
    </div>
    <ng-template #noTopic>
      <div *ngIf="recordEditmode"
        style="text-align: left; vertical-align: top;display: inline-block;padding-right: .5em; border: 1px solid lightgrey">
        Add topics:
      </div>
      <button *ngIf="recordEditmode && !topicObj.detailEditmode" type="button" (click)="openTopicModal()"
        class="edit_button2">
        <i class="faa faa-pencil" style="cursor: pointer;color:grey; margin-top: 0em;" data-toggle="tooltip"
          title="Edit contact"></i>
      </button>
    </ng-template>
    <div *ngIf="checkKeywords(); else noKeyword">
      <div style="display: inline-block;width:100%;text-align: left; vertical-align: top;">
        <div
          style="display: inline-block; padding-right: .5em; text-align: left; vertical-align: top;max-width:calc(100% - 4em);"
          [ngStyle]="getBorder()">
          <strong>Subject Keywords:</strong>
          <span class="font14 keywords" contenteditable="false" *ngFor="let keyword of record['keyword']; let i =index">
            {{ keyword }}<span *ngIf="i < record['keyword'].length-1 ">,</span>
          </span>
        </div>
        <button *ngIf="recordEditmode && !keywordObj.detailEditmode" type="button" (click)="openKeywordModal()"
          class="edit_button2">
          <i class="faa faa-pencil" style="cursor: pointer;color:grey; margin-top: 0em;" data-toggle="tooltip"
            title="Edit contact"></i>
        </button>
      </div>
    </div>
    <ng-template #noKeyword>
        <div *ngIf="recordEditmode"
        style="text-align: left; vertical-align: top;display: inline-block;padding-right: .5em; border: 1px solid lightgrey">
        Add subject keywords:
      </div>
      <button *ngIf="recordEditmode && !keywordObj.detailEditmode" type="button" (click)="openKeywordModal()"
        class="edit_button2">
        <i class="faa faa-pencil" style="cursor: pointer;color:grey; margin-top: 0em;" data-toggle="tooltip"
          title="Edit contact"></i>
      </button>
    </ng-template>
    <br>
  </div>
</div>

<div id="dataAccess">
  <div class="font14" [hidden]="metadata">
    <h3><b>Data Access</b></h3><br>
    <span style="margin-left:0em" *ngIf="record['accessLevel'] === 'public'">
      <i class="faa faa-globe"></i> These data are public.
    </span>

    <span *ngIf="record['accessLevel'] === 'restricted public'">
      <i class="faa faa-lock"></i> This data has access restrictions.
    </span>
    <span *ngIf="record['rights']">
      <br> The access rights are {{ record.rights }} <br>
    </span>
    <span *ngIf="record['landingPage'] && record['landingPage'].indexOf('/od/id') === -1 ">
      For more information, please visit the
      <a target="_blank" href="{{ record['landingPage'] }}" (click)="gaService.gaTrackEvent('datasource', $event, 'Resource title: ' + record.title, record['landingPage'])">home page</a>.
    </span>
    <span style="margin-left:0em" *ngIf="isAccessPage">
      <br>Data is available via the following locations:
      <br>
      <span style="padding-left:2.00em" *ngFor="let title of accessTitles; let i =index">
        <i class="faa faa-external-link"> <span style="margin-left:0.3em;"> <a
              href="{{accessUrls[i]}}" (click)="gaService.gaTrackEvent('datasource', $event,'Resource title: ' + record.title, accessUrls[i])">{{title}}</a></span>
        </i><br>
      </span>
    </span>

    <div *ngIf="files.length  > 0">
<<<<<<< HEAD
      <div *ngIf="inBrowser; else filesLoading">
        <div class="flex-container" style="margin-top: 2em;">
          <div style="flex: 0 0 110px; text-align: left; padding-bottom: 0em;">
            <span><b>Files </b> </span>
            <a class="faa-stack fa-lg icon-download"
              (click)="downloadAllConfirm('Download All Files', 'This will download all files. Continue?', 'downloadAllConfirm')"
              data-toggle="tooltip" title="Download all files"
              [ngStyle]="{'color':getDownloadAllBtnColor(),'cursor':'pointer'}">
              <i class="faa faa-circle-thin faa-stack-2x" aria-hidden="true"></i>
              <i class="faa faa-download faa-stack-1x" aria-hidden="true"></i>
            </a>
            <a id="routeToDatacart" target="_blank" [routerLink]="['/datacart', 'popup']" style="display:none"></a>
            <span class="faa-stack fa-lg icon-cart addalltocart" (click)="cartProcess(files)"
              [ngStyle]="{'color':getAddAllToDataCartBtnColor(),'cursor':'pointer','margin-right':'1em'}"
              data-toggle="tooltip" [title]="getCartProcessTooltip()">
              <i class="faa faa-circle-thin faa-stack-2x" aria-hidden="true"></i>
              <i *ngIf="!isLocalProcessing; else show_spinner" class="faa faa-cart-plus faa-stack-1x"
                aria-hidden="true"></i>
              <ng-template #show_spinner><i class="faa faa-spinner faa-spin faa-stack-1x" style="color:#1E6BA1"
                  aria-hidden="true"></i></ng-template>
              <span class="w3-badge badge-notify" style="margin-right:0.5em;">{{cartLength}}</span>
            </span>
          </div>
          <div style="flex-grow: 9; text-align: left; padding-top: 0.5em;">
            <span class="font8" style="color:gray;">Click on the file/row in the table below to view more
              details.</span>
          </div>
          <div class="font10" style="flex-grow: 2; text-align: right; color:gray; padding-top: 0.5em;">
            Total No. files: {{ totalFiles }}
          </div>
        </div>
=======
    <div *ngIf="inBrowser; else filesLoading">
      <div class="flex-container" style="margin-top: 2em;">
        <div style="display: inline-block; flex: 0 0 110px; text-align: left; padding-bottom: 0em;">
          <span><b>Files </b> </span>
          <a class="faa-stack fa-lg icon-download"
            (click)="downloadAllConfirm('Download All Files', 'This will download all files. Continue?', 'downloadAllConfirm')"
            data-toggle="tooltip" title="Download all files"
            [ngStyle]="{'color':getDownloadAllBtnColor(),'cursor':'pointer'}">
            <i class="faa faa-circle-thin faa-stack-2x" aria-hidden="true"></i>
            <i class="faa faa-download faa-stack-1x" aria-hidden="true"></i>
          </a>
          <a id="routeToDatacart" target="_blank" [routerLink]="['/datacart', 'popup']" style="display:none"></a>
          <span class="faa-stack fa-lg icon-cart" (click)="cartProcess(files)"
            [ngStyle]="{'color':getAddAllToDataCartBtnColor(),'cursor':'pointer','margin-right':'1em'}"
            data-toggle="tooltip" [title]="getCartProcessTooltip()">
            <i class="faa faa-circle-thin faa-stack-2x" aria-hidden="true"></i>
            <i *ngIf="!isLocalProcessing; else show_spinner" class="faa faa-cart-plus faa-stack-1x"
              aria-hidden="true"></i>
            <ng-template #show_spinner><i class="faa faa-spinner faa-spin faa-stack-1x" style="color:#1E6BA1"
                aria-hidden="true"></i></ng-template>
            <span class="w3-badge badge-notify" style="margin-right:0.5em;">{{cartLength}}</span>
          </span>
        </div>
        <div style="display: inline-block; text-align: left; padding-top: 0.5em;">
          <span class="font8" style="color:gray;">Click on the file/row in the table below to view more details.</span>
        </div>
        <div class="font10" style="float: right; text-align: right; color:gray; padding-top: 0.5em;">
          Total No. files: {{ totalFiles }}
        </div>
      </div>
>>>>>>> 823bd0fb

        <p-confirmDialog key='downloadAllConfirm'></p-confirmDialog>
        <!-- <div *ngIf="bundlePlanStatus != 'success' && bundlePlanMessage" style="text-align: left;">
        <i class="faa faa-warning" [ngStyle]="{'color':messageColor, 'padding-right':'.5em'}"></i>
        <span [ngStyle]="{'color':getColor(), 'padding-right':'.5em'}">Http responsed with warning. </span>
        <span (click)="showMessageBlock = !showMessageBlock">
          <i *ngIf="!showMessageBlock" class="faa faa-arrow-circle-down"
            [ngStyle]="{'color':messageColor,'cursor':'pointer'}" data-toggle="tooltip" title="Show details"></i>
          <i *ngIf="showMessageBlock" class="faa faa-arrow-circle-up faa-1x icon-white"
            [ngStyle]="{'color':messageColor,'cursor':'pointer'}" data-toggle="tooltip" title="Hide details"></i>
        </span>
      </div>
      <div *ngIf="showMessageBlock" style="margin-bottom: 1em;">
        <li *ngFor="let msg of bundlePlanMessage; let i =index"
          [ngStyle]="{'color':getColor(), 'padding-right':'.5em'}">
          {{msg}}
        </li>
        <table *ngIf="bundlePlanUnhandledFiles" style="width: 100%;">
          <tr style="background-color:darkorange; margin:0; color:white" data-toggle="tooltip" title="Unhandled Files">
            <th style="width: 30%;padding-left:.5em;">
              <span (click)="showUnhandledFiles = !showUnhandledFiles">
                <i *ngIf="!showUnhandledFiles" class="faa faa-arrow-circle-down faa-1x icon-white"
                  style="cursor: pointer;color: rgb(255, 255, 255);" data-toggle="tooltip" title="Expand All"></i>
                <i *ngIf="showUnhandledFiles" class="faa faa-arrow-circle-up faa-1x icon-white"
                  style="cursor: pointer;color: rgb(255, 255, 255);" data-toggle="tooltip" title="Collapse All"></i>
              </span>
              File Path
            </th>
            <th style="width: 30%;padding-left:.5em;">Download Url</th>
            <th style="width: 40%;padding-left:.5em;">message</th>
          </tr>
          <tr *ngFor="let file of bundlePlanUnhandledFiles">
            <td *ngIf="showUnhandledFiles" style="padding-left:.5em;border-bottom:1pt solid black;">{{file.filePath}}
            </td>
            <td *ngIf="showUnhandledFiles" style="padding-left:.5em;border-bottom:1pt solid black;">{{file.downloadUrl}}
            </td>
            <td *ngIf="showUnhandledFiles" style="padding-left:.5em;border-bottom:1pt solid black;">{{file.message}}
            </td>
          </tr>
        </table>
      </div> -->

        <p-treeTable *ngIf="visible" [value]="files" [columns]="cols" selectionMode="single" [resizableColumns]="true"
          sortField="name">
          <ng-template pTemplate="header" let-columns>
            <tr>
              <th *ngFor="let col of columns" [style.width]="col.width" [style.font-size]="fontSize" ttResizableColumn>
                <span *ngIf="col.header == 'Name'">
                  <span (click)="expandToLevel(files, !isExpanded, null)" style="padding-right:0.5em;">
                    <i *ngIf="!isExpanded" class="faa faa-arrow-circle-down faa-1x icon-white"
                      style="cursor: pointer;color: rgb(255, 255, 255);" data-toggle="tooltip" title="Expand All"></i>
                    <i *ngIf="isExpanded" class="faa faa-arrow-circle-up faa-1x icon-white"
                      style="cursor: pointer;color: rgb(255, 255, 255);" data-toggle="tooltip" title="Collapse All"></i>
                  </span>
                  <!-- <span (click)="showZipFilesNmaes = !showZipFilesNmaes" style="padding-right:0.5em;"
                  *ngIf="zipData.length>0">
                  <i *ngIf="!showZipFilesNmaes" class="faa faa-eye faa-1x icon-white"
                    style="cursor: pointer;color: rgb(255, 255, 255);" data-toggle="tooltip" title="Show Zip Files"></i>
                  <i *ngIf="showZipFilesNmaes" class="faa faa-eye-slash faa-1x icon-white"
                    style="cursor: pointer;color: rgb(255, 255, 255);" data-toggle="tooltip" title="Hide Zip Files"></i>
                </span> -->
                </span>
<<<<<<< HEAD
                {{col.header}}
              </th>
            </tr>
          </ng-template>
          <ng-template pTemplate="body" let-rowNode let-rowData="rowData" let-columns="columns">
            <tr [ttSelectableRow]="rowNode">
              <td [ngStyle]="titleStyle()">
                <p-treeTableToggler [rowNode]="rowNode"></p-treeTableToggler>
                <a class="filename" (click)="openDetails($event,rowData,op3) " style="color: #1E6BA1;cursor: pointer;"
                  data-toggle="tooltip" title="Click for more details">
                  {{rowData.name}} </a>
                <!-- <span *ngIf="showZipFilesNmaes" style="color:darkgreen; margin-left: 2em;">{{rowData.zipFile}}</span> -->
              </td>
              <td [ngStyle]="typeStyle()">{{rowData.mediatype}}</td>
              <td [ngStyle]="sizeStyle()"><span *ngIf="rowData.size">{{formatBytes(rowData.size)}}</span></td>
              <td [ngStyle]="statusStyle()">
                <div style="display: flex;">
                  <div *ngIf="rowData.isLeaf;else space_holder">
                    <a *ngIf="rowData.downloadStatus != 'downloading'" href='{{rowData.downloadUrl}}' target='_blank'
                      download="download" data-toggle="tooltip" title="Direct download">
                      <i class="faa faa-download" [ngStyle]="{'color':getDownloadBtnColor(rowData)}" aria-hidden="true"
                        (click)="setFileDownloaded(rowData)"></i>
                    </a>
=======
              </span>
              {{col.header}}
            </th>
          </tr>
        </ng-template>
        <ng-template pTemplate="body" let-rowNode let-rowData="rowData" let-columns="columns">
          <tr [ttSelectableRow]="rowNode">
            <td [ngStyle]="titleStyle()">
              <p-treeTableToggler [rowNode]="rowNode"></p-treeTableToggler>
              <a (click)="openDetails($event,rowData,op3) " style="color: #1471AE;cursor: pointer;"
                data-toggle="tooltip" title="Click for more details">
                {{rowData.name}} </a>
              <span *ngIf="showZipFilesNmaes" style="color:darkgreen; margin-left: 2em;">{{rowData.zipFile}}</span>
            </td>
            <td [ngStyle]="typeStyle()">{{rowData.mediatype}}</td>
            <td [ngStyle]="sizeStyle()"><span *ngIf="rowData.size">{{formatBytes(rowData.size)}}</span></td>
            <td [ngStyle]="statusStyle()">
              <div style="display: flex;">
                <div *ngIf="rowData.isLeaf;else space_holder">
                  <a *ngIf="rowData.downloadStatus != 'downloading'" href='{{rowData.downloadUrl}}' target='_blank'
                    download="download" data-toggle="tooltip" title="Direct download">
                    <i class="faa faa-download" [ngStyle]="{'color':getDownloadBtnColor(rowData)}" aria-hidden="true"
                      (click)="setFileDownloaded(rowData)"></i>
                  </a>
                </div>
                <ng-template #space_holder>
                  <div style="padding-right: 0.4em;">&nbsp;&nbsp;</div>
                </ng-template>
                <div style="padding-left:10px;" *ngIf="rowData.isIncart;else not_in_cart"
                  (click)="removeFromNode(rowData)">
                  <i class="faa faa-cart-plus" style="color: green;cursor: pointer;" aria-hidden="true"
                    data-toggle="tooltip" title="Remove from cart"></i>
                </div>
                <div *ngIf="rowData.isIncart" style="margin-left: 0.5em;font-size: 0.5em">Added</div>
                <ng-template #not_in_cart>
                  <div style="padding-left:10px;" (click)="addSubFilesToCartAndUpdate(rowData)">
                    <i class="faa faa-cart-plus" style="color: #1E6BA1;cursor: pointer;" aria-hidden="true"
                      data-toggle="tooltip" title="Add to cart"></i>
>>>>>>> 823bd0fb
                  </div>
                  <ng-template #space_holder>
                    <div style="padding-right: 0.4em;">&nbsp;&nbsp;</div>
                  </ng-template>
                  <div style="padding-left:10px;" *ngIf="rowData.isIncart;else not_in_cart"
                    (click)="removeFromNode(rowData)">
                    <i class="faa faa-cart-plus" style="color: green;cursor: pointer;" aria-hidden="true"
                      data-toggle="tooltip" title="Remove from cart"></i>
                  </div>
                  <div *ngIf="rowData.isIncart" style="margin-left: 0.5em;font-size: 0.5em">Added</div>
                  <ng-template #not_in_cart>
                    <div style="padding-left:10px;" (click)="addSubFilesToCartAndUpdate(rowData)">
                      <i class="faa faa-cart-plus" style="color: #1E6BA1;cursor: pointer;" aria-hidden="true"
                        data-toggle="tooltip" title="Add to cart"></i>
                    </div>
                  </ng-template>
                </div>
              </td>
            </tr>
          </ng-template>
        </p-treeTable>
      </div>
      <ng-template #filesLoading>
        <div>
          <b>Files </b>
        </div>
        <p>
          <i>Loading file list...</i>
        </p>
      </ng-template>
    </div>
  </div>
</div>

<div id="reference">
  <div [hidden]="metadata">
    <br>
    <div *ngIf="checkReferences()">
      <h3><b>References</b></h3>
      <span class="font14" *ngIf="isDocumentedBy">
        This data is discussed in :
        <span *ngFor="let refs of record['references']">
          <span *ngIf="refs['refType'] == 'IsDocumentedBy'">
            <br>
            <i class="faa faa-external-link">
              <a style="margin-left:0.3em;" href={{refs.location}} target="blank">{{ refs.label }}</a>
            </i>
          </span>
        </span>
      </span>
      <span class="font14" *ngIf="isReferencedBy">
        This data is referenced in :
        <span class="reflinks" *ngFor="let refs of record['references']">
          <span *ngIf="refs['refType'] == 'IsReferencedBy'">
            <br>
            <i class="faa faa-external-link"> </i>
            <a style="margin-left:0.3em;" href={{refs.location}} target="blank" (click)="gaService.gaTrackEvent('outbound', $event, 'Resource title: '+record.title, refs.location)"> {{ refs.location }}</a>
          </span>

        </span>
      </span>
    </div>
  </div>
</div>
<p-overlayPanel class="fileDialog" #op3 [dismissable]="true" [showCloseIcon]="true"
  [style]="{'display':'inline-block','position':'related','left':'50%','top':'80%'}" [appendTo]="'body'">
  <div *ngIf="isNodeSelected" class="filecard" [ngStyle]="{'max-width':getDialogWidth()}">
    <div class="ui-g filesection">
      <div *ngIf="fileNode" class="ui-g-12 ui-md-12 ui-lg-12 ui-sm-10">
        <span class="font8" style="color:grey">
          <span *ngIf="fileNode.filetype == 'nrdp:DataFile' ">Selected File</span>
          <span *ngIf="fileNode.filetype == 'nrdp:ChecksumFile' ">Selected Checksum File</span>
          <span *ngIf="fileNode.filetype == 'nrdp:Subcollection'">Selected SubCollection </span>
          <br>
        </span>
        <span class="font14">{{ fileNode ? fileNode.name : '' }}</span>
        <span class="font8" style="color:grey">
          <br><b>Type:</b>
          <span style="margin-left:0.5em;" class="textstyle1">{{ fileNode.mediatype ? fileNode.mediatype : 'Not
            Available'}} </span>
        </span>
        <span class="font8" style="margin-left: 2.5rem">
          Size:
          <span *ngIf="fileNode.size" class="textstyle1">{{ formatBytes(fileNode.size) }} </span>
          <span *ngIf="!fileNode.size" class="textstyle1"><i>Not Available</i></span>
        </span>
        <br><span class="font10"><b>Description:</b> </span>
        <div class="well filedesc">
          <span *ngIf="!fileNode.description"><i>No Description Available</i></span>
          <span *ngIf="fileNode.description">{{ fileNode.description }} </span>
        </div>
      </div>
    </div>
  </div>
</p-overlayPanel><|MERGE_RESOLUTION|>--- conflicted
+++ resolved
@@ -73,7 +73,7 @@
       </div>
     </div>
     <ng-template #noKeyword>
-        <div *ngIf="recordEditmode"
+      <div *ngIf="recordEditmode"
         style="text-align: left; vertical-align: top;display: inline-block;padding-right: .5em; border: 1px solid lightgrey">
         Add subject keywords:
       </div>
@@ -102,20 +102,21 @@
     </span>
     <span *ngIf="record['landingPage'] && record['landingPage'].indexOf('/od/id') === -1 ">
       For more information, please visit the
-      <a target="_blank" href="{{ record['landingPage'] }}" (click)="gaService.gaTrackEvent('datasource', $event, 'Resource title: ' + record.title, record['landingPage'])">home page</a>.
+      <a target="_blank" href="{{ record['landingPage'] }}"
+        (click)="gaService.gaTrackEvent('homepage', $event, 'Resource title: ' + record.title, record['landingPage'])">home
+        page</a>.
     </span>
     <span style="margin-left:0em" *ngIf="isAccessPage">
       <br>Data is available via the following locations:
       <br>
       <span style="padding-left:2.00em" *ngFor="let title of accessTitles; let i =index">
-        <i class="faa faa-external-link"> <span style="margin-left:0.3em;"> <a
-              href="{{accessUrls[i]}}" (click)="gaService.gaTrackEvent('datasource', $event,'Resource title: ' + record.title, accessUrls[i])">{{title}}</a></span>
+        <i class="faa faa-external-link"> <span style="margin-left:0.3em;"> <a href="{{accessUrls[i]}}"
+              (click)="gaService.gaTrackEvent('homepage', $event,'Resource title: ' + record.title, accessUrls[i])">{{title}}</a></span>
         </i><br>
       </span>
     </span>
 
     <div *ngIf="files.length  > 0">
-<<<<<<< HEAD
       <div *ngIf="inBrowser; else filesLoading">
         <div class="flex-container" style="margin-top: 2em;">
           <div style="flex: 0 0 110px; text-align: left; padding-bottom: 0em;">
@@ -147,38 +148,6 @@
             Total No. files: {{ totalFiles }}
           </div>
         </div>
-=======
-    <div *ngIf="inBrowser; else filesLoading">
-      <div class="flex-container" style="margin-top: 2em;">
-        <div style="display: inline-block; flex: 0 0 110px; text-align: left; padding-bottom: 0em;">
-          <span><b>Files </b> </span>
-          <a class="faa-stack fa-lg icon-download"
-            (click)="downloadAllConfirm('Download All Files', 'This will download all files. Continue?', 'downloadAllConfirm')"
-            data-toggle="tooltip" title="Download all files"
-            [ngStyle]="{'color':getDownloadAllBtnColor(),'cursor':'pointer'}">
-            <i class="faa faa-circle-thin faa-stack-2x" aria-hidden="true"></i>
-            <i class="faa faa-download faa-stack-1x" aria-hidden="true"></i>
-          </a>
-          <a id="routeToDatacart" target="_blank" [routerLink]="['/datacart', 'popup']" style="display:none"></a>
-          <span class="faa-stack fa-lg icon-cart" (click)="cartProcess(files)"
-            [ngStyle]="{'color':getAddAllToDataCartBtnColor(),'cursor':'pointer','margin-right':'1em'}"
-            data-toggle="tooltip" [title]="getCartProcessTooltip()">
-            <i class="faa faa-circle-thin faa-stack-2x" aria-hidden="true"></i>
-            <i *ngIf="!isLocalProcessing; else show_spinner" class="faa faa-cart-plus faa-stack-1x"
-              aria-hidden="true"></i>
-            <ng-template #show_spinner><i class="faa faa-spinner faa-spin faa-stack-1x" style="color:#1E6BA1"
-                aria-hidden="true"></i></ng-template>
-            <span class="w3-badge badge-notify" style="margin-right:0.5em;">{{cartLength}}</span>
-          </span>
-        </div>
-        <div style="display: inline-block; text-align: left; padding-top: 0.5em;">
-          <span class="font8" style="color:gray;">Click on the file/row in the table below to view more details.</span>
-        </div>
-        <div class="font10" style="float: right; text-align: right; color:gray; padding-top: 0.5em;">
-          Total No. files: {{ totalFiles }}
-        </div>
-      </div>
->>>>>>> 823bd0fb
 
         <p-confirmDialog key='downloadAllConfirm'></p-confirmDialog>
         <!-- <div *ngIf="bundlePlanStatus != 'success' && bundlePlanMessage" style="text-align: left;">
@@ -241,7 +210,6 @@
                     style="cursor: pointer;color: rgb(255, 255, 255);" data-toggle="tooltip" title="Hide Zip Files"></i>
                 </span> -->
                 </span>
-<<<<<<< HEAD
                 {{col.header}}
               </th>
             </tr>
@@ -250,10 +218,10 @@
             <tr [ttSelectableRow]="rowNode">
               <td [ngStyle]="titleStyle()">
                 <p-treeTableToggler [rowNode]="rowNode"></p-treeTableToggler>
-                <a class="filename" (click)="openDetails($event,rowData,op3) " style="color: #1E6BA1;cursor: pointer;"
+                <a (click)="openDetails($event,rowData,op3) " style="color: #1471AE;cursor: pointer;"
                   data-toggle="tooltip" title="Click for more details">
                   {{rowData.name}} </a>
-                <!-- <span *ngIf="showZipFilesNmaes" style="color:darkgreen; margin-left: 2em;">{{rowData.zipFile}}</span> -->
+                <span *ngIf="showZipFilesNmaes" style="color:darkgreen; margin-left: 2em;">{{rowData.zipFile}}</span>
               </td>
               <td [ngStyle]="typeStyle()">{{rowData.mediatype}}</td>
               <td [ngStyle]="sizeStyle()"><span *ngIf="rowData.size">{{formatBytes(rowData.size)}}</span></td>
@@ -265,46 +233,6 @@
                       <i class="faa faa-download" [ngStyle]="{'color':getDownloadBtnColor(rowData)}" aria-hidden="true"
                         (click)="setFileDownloaded(rowData)"></i>
                     </a>
-=======
-              </span>
-              {{col.header}}
-            </th>
-          </tr>
-        </ng-template>
-        <ng-template pTemplate="body" let-rowNode let-rowData="rowData" let-columns="columns">
-          <tr [ttSelectableRow]="rowNode">
-            <td [ngStyle]="titleStyle()">
-              <p-treeTableToggler [rowNode]="rowNode"></p-treeTableToggler>
-              <a (click)="openDetails($event,rowData,op3) " style="color: #1471AE;cursor: pointer;"
-                data-toggle="tooltip" title="Click for more details">
-                {{rowData.name}} </a>
-              <span *ngIf="showZipFilesNmaes" style="color:darkgreen; margin-left: 2em;">{{rowData.zipFile}}</span>
-            </td>
-            <td [ngStyle]="typeStyle()">{{rowData.mediatype}}</td>
-            <td [ngStyle]="sizeStyle()"><span *ngIf="rowData.size">{{formatBytes(rowData.size)}}</span></td>
-            <td [ngStyle]="statusStyle()">
-              <div style="display: flex;">
-                <div *ngIf="rowData.isLeaf;else space_holder">
-                  <a *ngIf="rowData.downloadStatus != 'downloading'" href='{{rowData.downloadUrl}}' target='_blank'
-                    download="download" data-toggle="tooltip" title="Direct download">
-                    <i class="faa faa-download" [ngStyle]="{'color':getDownloadBtnColor(rowData)}" aria-hidden="true"
-                      (click)="setFileDownloaded(rowData)"></i>
-                  </a>
-                </div>
-                <ng-template #space_holder>
-                  <div style="padding-right: 0.4em;">&nbsp;&nbsp;</div>
-                </ng-template>
-                <div style="padding-left:10px;" *ngIf="rowData.isIncart;else not_in_cart"
-                  (click)="removeFromNode(rowData)">
-                  <i class="faa faa-cart-plus" style="color: green;cursor: pointer;" aria-hidden="true"
-                    data-toggle="tooltip" title="Remove from cart"></i>
-                </div>
-                <div *ngIf="rowData.isIncart" style="margin-left: 0.5em;font-size: 0.5em">Added</div>
-                <ng-template #not_in_cart>
-                  <div style="padding-left:10px;" (click)="addSubFilesToCartAndUpdate(rowData)">
-                    <i class="faa faa-cart-plus" style="color: #1E6BA1;cursor: pointer;" aria-hidden="true"
-                      data-toggle="tooltip" title="Add to cart"></i>
->>>>>>> 823bd0fb
                   </div>
                   <ng-template #space_holder>
                     <div style="padding-right: 0.4em;">&nbsp;&nbsp;</div>
@@ -361,7 +289,9 @@
           <span *ngIf="refs['refType'] == 'IsReferencedBy'">
             <br>
             <i class="faa faa-external-link"> </i>
-            <a style="margin-left:0.3em;" href={{refs.location}} target="blank" (click)="gaService.gaTrackEvent('outbound', $event, 'Resource title: '+record.title, refs.location)"> {{ refs.location }}</a>
+            <a style="margin-left:0.3em;" href={{refs.location}} target="blank"
+              (click)="gaService.gaTrackEvent('outbound', $event, 'Resource title: '+record.title, refs.location)">
+              {{ refs.location }}</a>
           </span>
 
         </span>
