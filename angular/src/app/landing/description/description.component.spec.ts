import { async, ComponentFixture, TestBed } from '@angular/core/testing';
<<<<<<< HEAD
import { HttpClientModule } from '@angular/common/http';
import { DescriptionModule, DescriptionComponent } from './description.module';
=======
import { HttpClientTestingModule } from '@angular/common/http/testing';
import { DescriptionComponent } from './description.component';
>>>>>>> 0ea0bd2e
import { AppConfig } from '../../config/config';
import { AngularEnvironmentConfigService } from '../../config/config.service';
import { TransferState } from '@angular/platform-browser';
import { RouterTestingModule } from '@angular/router/testing';
import { FormsModule } from '@angular/forms';
import { DatePipe } from '@angular/common';
import { ToastrModule } from 'ngx-toastr';

import { MetadataUpdateService } from '../editcontrol/metadataupdate.service';
import { UserMessageService } from '../../frame/usermessage.service';
import { AuthService, WebAuthService, MockAuthService } from '../editcontrol/auth.service';

describe('DescriptionComponent', () => {
    let component: DescriptionComponent;
    let fixture: ComponentFixture<DescriptionComponent>;
    let cfg: AppConfig;
    let plid: Object = "browser";
    let ts: TransferState = new TransferState();
    let authsvc : AuthService = new MockAuthService(undefined);

    beforeEach(async(() => {
        cfg = (new AngularEnvironmentConfigService(plid, ts)).getConfig() as AppConfig;
        cfg.locations.pdrSearch = "https://goob.nist.gov/search";
        cfg.status = "Unit Testing";
        cfg.appVersion = "2.test";

        TestBed.configureTestingModule({
<<<<<<< HEAD
            imports: [
                DescriptionModule,
                FormsModule, HttpClientModule, RouterTestingModule, ToastrModule.forRoot()
            ],
            declarations: [],
=======
            imports: [FormsModule, HttpClientTestingModule, RouterTestingModule, ToastrModule.forRoot()],
            declarations: [DescriptionComponent],
>>>>>>> 0ea0bd2e
            providers: [
                MetadataUpdateService, UserMessageService, DatePipe,
                { provide: AppConfig, useValue: cfg },
                { provide: AuthService, useValue: authsvc }
            ]
        })
            .compileComponents();
    }));

    beforeEach(() => {
        fixture = TestBed.createComponent(DescriptionComponent);
        component = fixture.componentInstance;
        component.record = require('../../../assets/sampleRecord.json');
        fixture.detectChanges();
    });

    it('should create', () => {
        expect(component).toBeTruthy();
    });


  it('Description should contains This software provides a framework', () => {
    fixture.detectChanges();
    expect(fixture.nativeElement.querySelector('#recordDescription').innerText).toContain('This software provides a framework');
  });
});<|MERGE_RESOLUTION|>--- conflicted
+++ resolved
@@ -1,11 +1,6 @@
 import { async, ComponentFixture, TestBed } from '@angular/core/testing';
-<<<<<<< HEAD
-import { HttpClientModule } from '@angular/common/http';
 import { DescriptionModule, DescriptionComponent } from './description.module';
-=======
 import { HttpClientTestingModule } from '@angular/common/http/testing';
-import { DescriptionComponent } from './description.component';
->>>>>>> 0ea0bd2e
 import { AppConfig } from '../../config/config';
 import { AngularEnvironmentConfigService } from '../../config/config.service';
 import { TransferState } from '@angular/platform-browser';
@@ -33,16 +28,11 @@
         cfg.appVersion = "2.test";
 
         TestBed.configureTestingModule({
-<<<<<<< HEAD
             imports: [
                 DescriptionModule,
-                FormsModule, HttpClientModule, RouterTestingModule, ToastrModule.forRoot()
+                FormsModule, HttpClientTestingModule, RouterTestingModule, ToastrModule.forRoot()
             ],
             declarations: [],
-=======
-            imports: [FormsModule, HttpClientTestingModule, RouterTestingModule, ToastrModule.forRoot()],
-            declarations: [DescriptionComponent],
->>>>>>> 0ea0bd2e
             providers: [
                 MetadataUpdateService, UserMessageService, DatePipe,
                 { provide: AppConfig, useValue: cfg },
