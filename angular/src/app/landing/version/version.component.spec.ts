import { ComponentFixture, TestBed, ComponentFixtureAutoDetect, waitForAsync  } from '@angular/core/testing';

import { AppConfig } from '../../config/config';
import { NerdmRes } from '../../nerdm/nerdm';
import { VersionComponent, compare_versions, normalize_date, compare_dates, compare_histories }
    from './version.component';
import { VersionModule } from './version.module';

import { config, testdata } from '../../../environments/environment';
import { LandingConstants } from '../constants';

describe('VersionComponent', () => {
    let component : VersionComponent;
    let fixture : ComponentFixture<VersionComponent>;
    let cfg : AppConfig = new AppConfig(config);
    let rec : NerdmRes = testdata['test1'];
    let EDIT_MODES = LandingConstants.editModes;

    let makeComp = function() {
        TestBed.configureTestingModule({
            imports: [ VersionModule ],
            declarations: [  ],
            providers: [
                { provide: AppConfig, useValue: cfg }
            ]
        }).compileComponents();

        fixture = TestBed.createComponent(VersionComponent);
        component = fixture.componentInstance;
        component.record = JSON.parse(JSON.stringify(rec));
        // fixture.detectChanges();
    }

    beforeEach(waitForAsync(() => {
        makeComp();
        fixture.detectChanges();
    }));

    it('should initialize', () => {
        expect(component).toBeDefined();
        let cmpel = fixture.nativeElement;
        let spans = cmpel.querySelectorAll("span"); 
        expect(spans[0].textContent).toContain("Version:");
        expect(spans[0].textContent).toContain("1.0");
        expect(spans[2].textContent).toContain("First Released:");
        expect(spans[2].textContent).toContain("2019-03-27");
        expect(spans[3].textContent).toContain("Revised:");
        expect(spans[3].textContent).toContain("2019-03-28");
    });

    it('test renderRelAsLink()', () => {
        let rel = JSON.parse(JSON.stringify(rec.releaseHistory.hasRelease[0]));
        let html = component.renderRelAsLink(rel, "one version");
<<<<<<< HEAD
        expect(html).toContain('<a href="https://data.nist.gov/od/id/mds0000fbk/pdr:v/1.0.0">one version</a>');

        rel.location = undefined;
        html = component.renderRelAsLink(rel, "one version");
        expect(html).toContain('<a href="https://data.nist.gov/od/id/ark:/88434/mds0000fbk/pdr:v/1.0.0">one version</a>');
=======
        expect(html).toContain('od/id/ark:/88434/mds0000fbk">one version</a>');

        rel.location = undefined;
        html = component.renderRelAsLink(rel, "one version");
        expect(html).toContain('od/id/mds0000fbk">one version</a>');
>>>>>>> 360e7678

        rel['@id'] = "doi:10.88434/mine";
        html = component.renderRelAsLink(rel, "one version");
        expect(html).toContain('<a href="https://doi.org/10.88434/mine">one version</a>');

        rel['@id'] = "https://dx.doi.org/10.88434/mine";
        html = component.renderRelAsLink(rel, "one version");
        expect(html).toContain('<a href="https://dx.doi.org/10.88434/mine">one version</a>');
    });

    it('test renderRelVer()', () => {
        let rel = JSON.parse(JSON.stringify(rec.releaseHistory.hasRelease[0]));
        let html = component.renderRelVer(rel, "1.2.1");
<<<<<<< HEAD
        expect(html).toContain('<a href="https://data.nist.gov/od/id/mds0000fbk/pdr:v/1.0.0">v1.0.0</a>');
=======
        expect(html).toContain('od/id/ark:/88434/mds0000fbk">v1.0.0</a>');
>>>>>>> 360e7678

        html = component.renderRelVer(rel, "1.0.0");
        expect(html).toBe('v1.0.0');
    });

    it('test renderRelId()', () => {
        let rel = JSON.parse(JSON.stringify(rec.releaseHistory.hasRelease[0]));
        let html = component.renderRelId(rel, "1.2.1");
<<<<<<< HEAD
        expect(html).toContain('<a href="https://data.nist.gov/od/id/mds0000fbk/pdr:v/1.0.0">ark:/88434/mds0000fbk/pdr:v/1.0.0</a>');
=======
        expect(html).toContain('od/id/ark:/88434/mds0000fbk">ark:/88434/mds0000fbk</a>');
>>>>>>> 360e7678

        component.editMode = EDIT_MODES.editMode;
        html = component.renderRelId(rel, "1.2.1");
        expect(html).toBe('ark:/88434/mds0000fbk/pdr:v/1.0.0');
        component.editMode = EDIT_MODES.VIEWONLY_MODE;
        
        html = component.renderRelId(rel, "1.0.0");
        expect(html).toBe('this version');

        rel['@id'] = undefined; 
        html = component.renderRelId(rel, "1.1.1");
        expect(html).toBe('<a href="https://data.nist.gov/od/id/mds0000fbk/pdr:v/1.0.0">View...</a>');

        component.editMode = EDIT_MODES.editMode;
        html = component.renderRelId(rel, "1.1.1");
        expect(html).toBe('View...');
    });

    it('test newer()', () => {
        expect(component.newer).toBeNull();
        let cmpel = fixture.nativeElement;
        let ps = cmpel.querySelectorAll("p"); 
        expect(ps.length).toBe(0);

        component.record['version'] = "1.0.0";
        component.assessNewer();
        expect(component.newer).not.toBeNull();
        expect(component.newer['version']).toBe("1.1.2");

        fixture.detectChanges();
        cmpel = fixture.nativeElement;
        ps = cmpel.querySelectorAll("p"); 
        expect(ps.length).toBe(1);
        expect(ps[0].textContent).toContain("more recent release");
        expect(ps[0].textContent).toContain("1.1.2");
    });

    it('test expandHistory()', () => {
        expect(component).toBeDefined();
        expect(component.visibleHistory).toBeFalsy();
        let cmpel = fixture.nativeElement;
        let divs = cmpel.querySelectorAll("div"); 
        expect(divs.length).toBe(4);
        expect(divs[1].style.display).toBe("none");

        component.expandHistory();
        expect(component.visibleHistory).toBeTruthy();

        /*
         * can't figure out how to trigger rerendering within unit test
         *
        fixture.detectChanges();
        component.ngOnChanges();
        divs = cmpel.querySelectorAll("div"); 
        expect(divs.length).toBe(4);
        expect(divs[1].style.display).not.toBe("none");
         */
    });

});

describe("version compare functions", () => {

    it('compare_version', () => {
        expect(compare_versions("8", "15")).toBeLessThan(0);
        expect(compare_versions("28", "5")).toBeGreaterThan(0);
        expect(compare_versions("5", "5")).toBe(0);

        expect(compare_versions("8.1.0", "15.2.56")).toBeLessThan(0);
        expect(compare_versions("28.0", "5.8.4")).toBeGreaterThan(0);
        expect(compare_versions("5", "5.0")).toBeLessThan(0);

        expect(compare_versions("8.1", "8.1.5")).toBeLessThan(0); 
        expect(compare_versions("5.8.1", "5.0.4")).toBeGreaterThan(0);
        expect(compare_versions("5", "5.1")).toBeLessThan(0);

        expect(compare_versions("8.1.3", "8.1.5")).toBeLessThan(0);
        expect(compare_versions("5.8.5", "5.8.4")).toBeGreaterThan(0);
        expect(compare_versions("5.3.2.1", "5.1")).toBeGreaterThan(0);

        expect(compare_versions("5.3.2rc8", "5.3.2rc8")).toBe(0);
        expect(compare_versions("5.3.2rc12", "5.3.2rc8")).toBeGreaterThan(0);
        expect(compare_versions("5.3.2", "5.3.2rc8")).toBeLessThan(0);
        expect(compare_versions("5.3.2rc12", "5.3.2")).toBeGreaterThan(0);
    });

    it("normalize_date", () => {
        expect(normalize_date("2017")).toBe("2017-01-01T00:00:00");
        expect(normalize_date("2017-01")).toBe("2017-01-01T00:00:00");
        expect(normalize_date("2017-01-01")).toBe("2017-01-01T00:00:00");
        expect(normalize_date("2017-01-01 00:00")).toBe("2017-01-01T00:00:00");
        expect(normalize_date("2017-01-01T00:00")).toBe("2017-01-01T00:00:00");
        expect(normalize_date("2017-01-01 00:00:00")).toBe("2017-01-01T00:00:00");
        expect(normalize_date("2017-01-01 00:00:00.093")).toBe("2017-01-01T00:00:00.093");

        expect(normalize_date("2017Z-0530")).toBe("2017-01-01T00:00:00");
        expect(normalize_date("2017-01Z-0530")).toBe("2017-01-01T00:00:00");
        expect(normalize_date("2017-01-01Z-0530")).toBe("2017-01-01T00:00:00");
        expect(normalize_date("2017-01-01 00:00Z-0530")).toBe("2017-01-01T00:00:00");
        expect(normalize_date("2017-01-01T00:00Z-0530")).toBe("2017-01-01T00:00:00");
        expect(normalize_date("2017-01-01 00:00:00Z-0530")).toBe("2017-01-01T00:00:00");
        expect(normalize_date("2017-01-01 00:00:00.093Z-0530")).toBe("2017-01-01T00:00:00.093");
    });

    it("compare_dates", () => {
        expect(compare_dates("2017", "1995")).toBeGreaterThan(0);
        expect(compare_dates("2009", "2020")).toBeLessThan(0);
        expect(compare_dates("2009", "2009")).toBe(0);
        
        expect(compare_dates("2017-01", "1995-01")).toBeGreaterThan(0);
        expect(compare_dates("2009-10", "2020-03")).toBeLessThan(0);
        expect(compare_dates("2017-01", "2017-10")).toBeLessThan(0);
        expect(compare_dates("2017-12", "2017-10")).toBeGreaterThan(0);
        expect(compare_dates("2017-12", "2017-12")).toBe(0);
        
        expect(compare_dates("2017-01-09", "1995-01-18")).toBeGreaterThan(0);
        expect(compare_dates("2009-10-09", "2020-03-18")).toBeLessThan(0);
        expect(compare_dates("2017-01-09", "2017-10-09")).toBeLessThan(0);
        expect(compare_dates("2017-12-10", "2017-10-10")).toBeGreaterThan(0);
        expect(compare_dates("2017-12-10", "2017-12-10")).toBe(0);
        expect(compare_dates("2017-01-29", "2017-01-18")).toBeGreaterThan(0);
        expect(compare_dates("2009-10-09", "2009-10-18")).toBeLessThan(0);
        
        expect(compare_dates("2017-01-09T05:01", "1995-01-18T10:01")).toBeGreaterThan(0);
        expect(compare_dates("2009-10-09T05:01", "2020-03-18T10:01")).toBeLessThan(0);
        expect(compare_dates("2017-01-09T05:01", "2017-10-09T10:01")).toBeLessThan(0);
        expect(compare_dates("2017-12-10T05:01", "2017-10-10T10:01")).toBeGreaterThan(0);
        expect(compare_dates("2017-12-10T10:01", "2017-12-10T10:01")).toBe(0);
        expect(compare_dates("2017-12-10 10:01", "2017-12-10 10:01")).toBe(0);
        expect(compare_dates("2017-12-10 10:01", "2017-12-10T10:01")).toBe(0);
        expect(compare_dates("2017-01-29T05:01", "2017-01-18 10:01")).toBeGreaterThan(0);
        expect(compare_dates("2009-10-09 05:01", "2009-10-18 10:01")).toBeLessThan(0);
        expect(compare_dates("2017-10-09T10:01", "2017-10-09T05:01")).toBeGreaterThan(0);
        expect(compare_dates("2009-10-09 05:36", "2009-10-09 05:45")).toBeLessThan(0);
        
        expect(compare_dates("2017-01-09T05:01:30", "1995-01-18T10:01:30")).toBeGreaterThan(0);
        expect(compare_dates("2009-10-09T10:01:45", "2020-03-18T10:01:30")).toBeLessThan(0);
        expect(compare_dates("2017-01-09T10:01:30", "2017-10-09T10:01:51")).toBeLessThan(0);
        expect(compare_dates("2017-12-10T05:01:30", "2017-10-10T10:01:30")).toBeGreaterThan(0);
        expect(compare_dates("2017-12-10T10:01:30", "2017-12-10T10:01:30")).toBe(0);
        expect(compare_dates("2017-12-10T10:01:30", "2017-12-10 10:01:30")).toBe(0);
        expect(compare_dates("2017-12-10 10:01:30", "2017-12-10T10:01:30")).toBe(0);
        expect(compare_dates("2017-12-10 10:01:30", "2017-12-10 10:01:30")).toBe(0);
        expect(compare_dates("2017-01-29T05:01:30", "2017-01-18T10:01:30")).toBeGreaterThan(0);
        expect(compare_dates("2009-10-09T05:01:30", "2009-10-18T10:01:30")).toBeLessThan(0);
        expect(compare_dates("2017-10-09 10:01:30", "2017-10-09T05:01:30")).toBeGreaterThan(0);
        expect(compare_dates("2009-10-09T05:36:30", "2009-10-09T05:45:30")).toBeLessThan(0);
        expect(compare_dates("2017-10-09 10:01:30", "2017-10-09 10:01:18")).toBeGreaterThan(0);
        expect(compare_dates("2009-10-09 05:36:30", "2009-10-09 05:36:31")).toBeLessThan(0);

        //expect(Date.parse("2017-12-10")).toBe(Date.parse("2017-12-10 00:00:00"));
        expect(compare_dates("2017", "2017-01-01 00:00:00")).toBe(0);
        expect(compare_dates("2017-12", "2017-12-01 00:00:00")).toBe(0);
        expect(compare_dates("2017-12-10", "2017-12-10 00:00:00")).toBe(0);
        expect(compare_dates("2017-12-10 00:00", "2017-12-10 00:00:00")).toBe(0);
        expect(compare_dates("2017-12-10T00:00", "2017-12-10 00:00:00")).toBe(0);
        expect(compare_dates("2017-12-10 00:00", "2017-12-10 00:00:00")).toBe(0);

        expect(compare_dates("2017", "2018-01-01 00:00:00")).toBeLessThan(0);
        expect(compare_dates("2017-11", "2017-11-02 00:00:00")).toBeLessThan(0);
        expect(compare_dates("2017-11-10", "2017-11-10 00:00:01")).toBeLessThan(0);
        expect(compare_dates("2017-11-10 00:00", "2017-11-10 00:00:01")).toBeLessThan(0);
        expect(compare_dates("2017-11-10T00:00", "2017-11-10 00:00:01")).toBeLessThan(0);
        expect(compare_dates("2017-11-10 00:00", "2017-11-10 00:00:01")).toBeLessThan(0);

        // Zone strings are ignored
        expect(compare_dates("2017Z+05", "1995")).toBeGreaterThan(0);
        expect(compare_dates("2017-12Z-10", "2017-12Z-05")).toBe(0);
        expect(compare_dates("2009-10-09", "2009-10-18Z-0130")).toBeLessThan(0);
        expect(compare_dates("2009-10-09T05:36Z", "2009-10-09T05:45")).toBeLessThan(0);
        expect(compare_dates("2009-10-09T05:36:30", "2009-10-09T05:36:31Z10")).toBeLessThan(0);
    });

    it("compare_histories", () => {
        let ha = {
            "goob": "gurn",
            "version": "2.1.4",
            "issued": "2018-05-24"
        };
        let hb = {
            "goob": "gurn",
            "version": "2.1.4",
            "issued": "2018-05-24"
        };
        expect(compare_histories(ha, hb)).toBe(0);
        expect(compare_histories(hb, ha)).toBe(0);

        ha.version = "2.0.8";
        expect(compare_histories(ha, hb)).toBeLessThan(0);
        expect(compare_histories(hb, ha)).toBeGreaterThan(0);

        ha.issued = "2020-01-15";
        expect(compare_histories(hb, ha)).toBeLessThan(0);
        expect(compare_histories(ha, hb)).toBeGreaterThan(0);
    });
});
<|MERGE_RESOLUTION|>--- conflicted
+++ resolved
@@ -51,19 +51,11 @@
     it('test renderRelAsLink()', () => {
         let rel = JSON.parse(JSON.stringify(rec.releaseHistory.hasRelease[0]));
         let html = component.renderRelAsLink(rel, "one version");
-<<<<<<< HEAD
         expect(html).toContain('<a href="https://data.nist.gov/od/id/mds0000fbk/pdr:v/1.0.0">one version</a>');
 
         rel.location = undefined;
         html = component.renderRelAsLink(rel, "one version");
         expect(html).toContain('<a href="https://data.nist.gov/od/id/ark:/88434/mds0000fbk/pdr:v/1.0.0">one version</a>');
-=======
-        expect(html).toContain('od/id/ark:/88434/mds0000fbk">one version</a>');
-
-        rel.location = undefined;
-        html = component.renderRelAsLink(rel, "one version");
-        expect(html).toContain('od/id/mds0000fbk">one version</a>');
->>>>>>> 360e7678
 
         rel['@id'] = "doi:10.88434/mine";
         html = component.renderRelAsLink(rel, "one version");
@@ -77,11 +69,7 @@
     it('test renderRelVer()', () => {
         let rel = JSON.parse(JSON.stringify(rec.releaseHistory.hasRelease[0]));
         let html = component.renderRelVer(rel, "1.2.1");
-<<<<<<< HEAD
         expect(html).toContain('<a href="https://data.nist.gov/od/id/mds0000fbk/pdr:v/1.0.0">v1.0.0</a>');
-=======
-        expect(html).toContain('od/id/ark:/88434/mds0000fbk">v1.0.0</a>');
->>>>>>> 360e7678
 
         html = component.renderRelVer(rel, "1.0.0");
         expect(html).toBe('v1.0.0');
@@ -90,11 +78,7 @@
     it('test renderRelId()', () => {
         let rel = JSON.parse(JSON.stringify(rec.releaseHistory.hasRelease[0]));
         let html = component.renderRelId(rel, "1.2.1");
-<<<<<<< HEAD
         expect(html).toContain('<a href="https://data.nist.gov/od/id/mds0000fbk/pdr:v/1.0.0">ark:/88434/mds0000fbk/pdr:v/1.0.0</a>');
-=======
-        expect(html).toContain('od/id/ark:/88434/mds0000fbk">ark:/88434/mds0000fbk</a>');
->>>>>>> 360e7678
 
         component.editMode = EDIT_MODES.editMode;
         html = component.renderRelId(rel, "1.2.1");
