--- conflicted
+++ resolved
@@ -31,14 +31,10 @@
 
         <!-- landing page content -->
         <div class="ui-g-10 ui-md-10 ui-lg-10 ui-sm-12">
-<<<<<<< HEAD
-          <app-landing [record]="md" [inBrowser]="inBrowser" [requestId]="reqId"></app-landing>
-=======
 
           <app-landing [record]="md" [inBrowser]="inBrowser" [requestId]="reqId"
                        [showMetadata]="showMetadata"></app-landing>
 
->>>>>>> 925a6df1
         </div>
 
         <!-- citation pop-up -->
