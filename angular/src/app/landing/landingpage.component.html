<!-- edit control panel (visible when editing is enabled) -->
<pdr-edit-control *ngIf="editEnabled" [inBrowser]="inBrowser"
                  [(mdrec)]="md" [requestID]="requestId"></pdr-edit-control>

<!-- landing page panel -->
<div *ngIf="mobileMode">
    <button style="position: absolute; top: 1.0rem; left: 1.5rem" type="button"
                pButton icon="faa faa-list" class="ui-button ui-button-icon-only" 
                (click)="togglePopup()"></button>
</div>
<div *ngIf="!displaySpecialMessage && _showContent" class="ui-grid ui-grid-responsive ui-grid-pad center">
  <div class="card landingcard">

    <div *ngIf="md === null && edstatsvc.authorized && !edstatsvc.hasError">
      <div class="ui-g-10 ui-md-10 ui-lg-10 ui-sm-12" style="padding-left: 1%">
        <b>Landing page is loading...</b>
      </div>
    </div>

    <!-- Pop-up tool menu (for small-width devices) -->
    <div *ngIf="md !== null && inBrowser"
         class="ui-sm-1 d-none d-block d-sm-block d-md-none ">
        <button style="position: absolute; top: 1.0rem; left: 1.5rem" type="button"
                pButton icon="faa faa-list" class="ui-button ui-button-icon-only" 
                (click)="menu3.togglePopup($event)"></button>

        <tools-menu #menu3  [record]="md" 
<<<<<<< HEAD
=======
        [hasCurrentMetrics]="metricsData.hasCurrentMetrics"
        [recordLevelMetrics]="recordLevelMetrics"
        [metricsUrl]="metricsData.url"
>>>>>>> f8e03d32
        [isPopup]="true"
        (toggle_citation)="toggleCitation('small')"
        (scroll)="goToSection($event)"></tools-menu>

    </div>

    <div *ngIf="_showData">
      <div class="ui-g">

        <!-- landing page content -->
        <div class="ui-g-10 ui-md-10 ui-lg-10 ui-sm-12">

          <pdr-landing-body [md]="md" [inBrowser]="inBrowser" [editEnabled]="!inViewMode()" [mobileMode]="mobileMode" [metricsData]="metricsData" [showJsonViewer]='showJsonViewer' (dlStatus)="onDownloadStatusChanged($event)">
          </pdr-landing-body>

        </div>

        <!-- citation pop-up -->
        <div *ngIf="inBrowser">
          <citation-popup [citetext]="getCitation()"
                          [(visible)]="citationVisible"
                          [width]="citationDialogWith"></citation-popup>
        </div>

        <!-- side tool menu (for tablets and desktop displays  -->
        <div class="ui-g-2 ui-md-2 ui-lg-2 ui-sm-12">
          <div class="ui-g" style="position: sticky; top: 0;">
            <div class="ui-g-12 ui-md-12 ui-lg-12 ui-sm-12">
              <div *ngIf="inBrowser" class="d-none d-md-block d-lg-block d-xl-block ">

                <tools-menu #menu2  [record]="md" 
<<<<<<< HEAD
=======
                [recordLevelMetrics]="recordLevelMetrics"
                [hasCurrentMetrics]="metricsData.hasCurrentMetrics"
                [showMetrics]="showMetrics"
                [metricsUrl]="metricsData.url"
>>>>>>> f8e03d32
                [isPopup]="false"
                (toggle_citation)="toggleCitation('large')"
                (scroll)="goToSection($event)"></tools-menu>

                <app-metricsinfo 
                    [inBrowser]="inBrowser"
                    [record]="md"
                    [metricsUrl]="metricsUrl"
                    [editEnabled]="editEnabled"></app-metricsinfo>
                    
                <app-downloadstatus [inBrowser]="inBrowser"></app-downloadstatus>
              </div>
            </div>
          </div>
        </div>
      </div>
    </div>

    <div *ngIf="mobileMode">
        <app-metricsinfo 
            [inBrowser]="inBrowser"
            [record]="md"
            [metricsUrl]="metricsUrl"
            [editEnabled]="editEnabled"></app-metricsinfo>
    
        <app-downloadstatus [inBrowser]="inBrowser" (downloadedKeys)="onBundleDownloadCompleted($event)"></app-downloadstatus>  
    </div>
  </div>
</div>

<!-- Removing this hidden element will cause the app to fail. Need further investigation -->
<div style="width: 90%;">
    <div style="display: none;" class="card landingcard">
        <app-metricsinfo 
            [inBrowser]="inBrowser"
            [record]="md"
            [metricsUrl]="metricsUrl"
            [editEnabled]="editEnabled"></app-metricsinfo>
    </div>
</div>

<!-- Show spinner -->
<div *ngIf="!_showContent">
    <pdr-done [message] = "loadingMessage"></pdr-done>
</div>

<!-- Display done page -->
<div [ngStyle]="{'display': displaySpecialMessage? 'block' : 'none'}">
    <pdr-done [message] = 'message'></pdr-done>
</div><|MERGE_RESOLUTION|>--- conflicted
+++ resolved
@@ -3,56 +3,62 @@
                   [(mdrec)]="md" [requestID]="requestId"></pdr-edit-control>
 
 <!-- landing page panel -->
-<div *ngIf="mobileMode">
-    <button style="position: absolute; top: 1.0rem; left: 1.5rem" type="button"
-                pButton icon="faa faa-list" class="ui-button ui-button-icon-only" 
-                (click)="togglePopup()"></button>
-</div>
 <div *ngIf="!displaySpecialMessage && _showContent" class="ui-grid ui-grid-responsive ui-grid-pad center">
-  <div class="card landingcard">
-
+  <div class="card" [ngClass]="mobileMode ? 'landingcard-mobile' : 'landingcard'">
+    <!-- <div> -->
     <div *ngIf="md === null && edstatsvc.authorized && !edstatsvc.hasError">
       <div class="ui-g-10 ui-md-10 ui-lg-10 ui-sm-12" style="padding-left: 1%">
         <b>Landing page is loading...</b>
       </div>
     </div>
 
-    <!-- Pop-up tool menu (for small-width devices) -->
-    <div *ngIf="md !== null && inBrowser"
-         class="ui-sm-1 d-none d-block d-sm-block d-md-none ">
-        <button style="position: absolute; top: 1.0rem; left: 1.5rem" type="button"
-                pButton icon="faa faa-list" class="ui-button ui-button-icon-only" 
-                (click)="menu3.togglePopup($event)"></button>
+    <!-- div to keep track of the menu button position -->
+    <div #stickyButton ></div>
 
-        <tools-menu #menu3  [record]="md" 
-<<<<<<< HEAD
-=======
-        [hasCurrentMetrics]="metricsData.hasCurrentMetrics"
-        [recordLevelMetrics]="recordLevelMetrics"
-        [metricsUrl]="metricsData.url"
->>>>>>> f8e03d32
-        [isPopup]="true"
-        (toggle_citation)="toggleCitation('small')"
-        (scroll)="goToSection($event)"></tools-menu>
+    <!-- Menu button and the popup menu (mobile mode only) -->
+    <div style="width: 100%; height: 0px;">
+        <button #menubtn
+            *ngIf="md !== null && inBrowser && mobileMode" 
+            [ngClass]="windowScrolled ? 'sticky' : 'menu-button'" 
+            type="button"
+            pButton 
+            icon="faa faa-list" 
+            class="ui-button ui-button-icon-only" 
+            (click)="menu3.togglePopup($event)">
+        </button>
 
+        <tools-menu #menu3  
+            [record]="md" 
+            [isPopup]="true"
+            [appendTo]="body"
+            (toggle_citation)="toggleCitation('small')"
+            (scroll)="goToSection($event)">
+        </tools-menu>
     </div>
 
-    <div *ngIf="_showData">
+    <div *ngIf="_showData" >
       <div class="ui-g">
 
         <!-- landing page content -->
         <div class="ui-g-10 ui-md-10 ui-lg-10 ui-sm-12">
-
-          <pdr-landing-body [md]="md" [inBrowser]="inBrowser" [editEnabled]="!inViewMode()" [mobileMode]="mobileMode" [metricsData]="metricsData" [showJsonViewer]='showJsonViewer' (dlStatus)="onDownloadStatusChanged($event)">
-          </pdr-landing-body>
-
+            <pdr-landing-body 
+                [md]="md" 
+                [inBrowser]="inBrowser" 
+                [editEnabled]="!inViewMode()" 
+                [mobileMode]="mobileMode" 
+                [metricsData]="metricsData" 
+                [showJsonViewer]='showJsonViewer' 
+                (dlStatus)="onDownloadStatusChanged($event)">
+            </pdr-landing-body>
         </div>
 
         <!-- citation pop-up -->
         <div *ngIf="inBrowser">
-          <citation-popup [citetext]="getCitation()"
-                          [(visible)]="citationVisible"
-                          [width]="citationDialogWith"></citation-popup>
+            <citation-popup 
+                [citetext]="getCitation()"
+                [(visible)]="citationVisible"
+                [width]="citationDialogWith">
+            </citation-popup>
         </div>
 
         <!-- side tool menu (for tablets and desktop displays  -->
@@ -61,23 +67,21 @@
             <div class="ui-g-12 ui-md-12 ui-lg-12 ui-sm-12">
               <div *ngIf="inBrowser" class="d-none d-md-block d-lg-block d-xl-block ">
 
-                <tools-menu #menu2  [record]="md" 
-<<<<<<< HEAD
-=======
-                [recordLevelMetrics]="recordLevelMetrics"
-                [hasCurrentMetrics]="metricsData.hasCurrentMetrics"
-                [showMetrics]="showMetrics"
-                [metricsUrl]="metricsData.url"
->>>>>>> f8e03d32
-                [isPopup]="false"
-                (toggle_citation)="toggleCitation('large')"
-                (scroll)="goToSection($event)"></tools-menu>
+                <tools-menu #menu2  
+                    [record]="md" 
+                    [isPopup]="false"
+                    (toggle_citation)="toggleCitation('large')"
+                    (scroll)="goToSection($event)">
+                </tools-menu>
 
                 <app-metricsinfo 
                     [inBrowser]="inBrowser"
                     [record]="md"
-                    [metricsUrl]="metricsUrl"
-                    [editEnabled]="editEnabled"></app-metricsinfo>
+                    [metricsData]="metricsData"
+                    [showMetrics]="showMetrics"
+                    [mobileMode]="mobileMode"
+                    [editEnabled]="editEnabled">
+                </app-metricsinfo>
                     
                 <app-downloadstatus [inBrowser]="inBrowser"></app-downloadstatus>
               </div>
@@ -87,27 +91,18 @@
       </div>
     </div>
 
-    <div *ngIf="mobileMode">
-        <app-metricsinfo 
+    <div *ngIf="mobileMode" style="padding: 0 1.0em;">
+        <!-- <app-metricsinfo 
             [inBrowser]="inBrowser"
             [record]="md"
-            [metricsUrl]="metricsUrl"
-            [editEnabled]="editEnabled"></app-metricsinfo>
+            [metricsUrl]="metricsData.url"
+            [mobileMode]="mobileMode"
+            [editEnabled]="editEnabled">
+        </app-metricsinfo> -->
     
         <app-downloadstatus [inBrowser]="inBrowser" (downloadedKeys)="onBundleDownloadCompleted($event)"></app-downloadstatus>  
     </div>
   </div>
-</div>
-
-<!-- Removing this hidden element will cause the app to fail. Need further investigation -->
-<div style="width: 90%;">
-    <div style="display: none;" class="card landingcard">
-        <app-metricsinfo 
-            [inBrowser]="inBrowser"
-            [record]="md"
-            [metricsUrl]="metricsUrl"
-            [editEnabled]="editEnabled"></app-metricsinfo>
-    </div>
 </div>
 
 <!-- Show spinner -->
