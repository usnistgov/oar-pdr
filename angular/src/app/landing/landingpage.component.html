<!-- edit control panel (visible when editing is enabled) -->
<pdr-edit-control *ngIf="editEnabled" [inBrowser]="inBrowser"
                  [(mdrec)]="md" [requestID]="requestId"></pdr-edit-control>

<!-- landing page panel -->
<div *ngIf="!displaySpecialMessage && _showContent" class="ui-grid ui-grid-responsive ui-grid-pad center">
  <div class="card" [ngClass]="mobileMode ? 'landingcard-mobile' : 'landingcard'">
    <!-- <div> -->
    <div *ngIf="md === null && edstatsvc.authorized && !edstatsvc.hasError">
      <div class="ui-g-10 ui-md-10 ui-lg-10 ui-sm-12" style="padding-left: 1%">
        <b>Landing page is loading...</b>
      </div>
    </div>

    <!-- div to keep track of the menu button position -->
    <div #stickyButton ></div>

    <!-- Menu button and the popup menu (mobile mode only) -->
    <div style="width: 100%; height: 0px;">
        <button #menubtn
            *ngIf="md !== null && inBrowser && mobileMode" 
            [ngClass]="windowScrolled ? 'sticky' : 'menu-button'" 
            type="button"
            pButton 
            icon="faa faa-list" 
            class="ui-button ui-button-icon-only" 
            (click)="menu3.togglePopup($event)">
        </button>

        <tools-menu #menu3  
            [record]="md" 
            [isPopup]="true"
            [appendTo]="body"
            (toggle_citation)="toggleCitation('small')"
            (scroll)="goToSection($event)">
        </tools-menu>
    </div>

    <div *ngIf="_showData" >
      <div class="ui-g">

        <!-- landing page content -->
        <div class="ui-g-10 ui-md-10 ui-lg-10 ui-sm-12">
<<<<<<< HEAD

            <pdr-landing-body [md]="md" [inBrowser]="inBrowser" [editEnabled]="editEnabled" [mobileMode]="mobileMode" [metricsData]="metricsData" [showJsonViewer]='showJsonViewer' (dlStatus)="onDownloadStatusChanged($event)">
            </pdr-landing-body>

=======
            <pdr-landing-body 
                [md]="md" 
                [inBrowser]="inBrowser" 
                [editEnabled]="!inViewMode()" 
                [mobileMode]="mobileMode" 
                [metricsData]="metricsData" 
                [showJsonViewer]='showJsonViewer' 
                (dlStatus)="onDownloadStatusChanged($event)">
            </pdr-landing-body>
>>>>>>> eed5bf9a
        </div>

        <!-- citation pop-up -->
        <div *ngIf="inBrowser">
            <citation-popup 
                [citetext]="getCitation()"
                [(visible)]="citationVisible"
                [width]="citationDialogWith">
            </citation-popup>
        </div>

        <!-- side tool menu (for tablets and desktop displays  -->
        <div class="ui-g-2 ui-md-2 ui-lg-2 ui-sm-12">
          <div class="ui-g" style="position: sticky; top: 0;">
            <div class="ui-g-12 ui-md-12 ui-lg-12 ui-sm-12">
              <div *ngIf="inBrowser" class="d-none d-md-block d-lg-block d-xl-block ">

                <tools-menu #menu2  
                    [record]="md" 
                    [isPopup]="false"
                    (toggle_citation)="toggleCitation('large')"
                    (scroll)="goToSection($event)">
                </tools-menu>

                <app-metricsinfo 
                    [inBrowser]="inBrowser"
                    [record]="md"
                    [metricsData]="metricsData"
                    [showMetrics]="showMetrics">
                </app-metricsinfo>
                    
                <app-downloadstatus [inBrowser]="inBrowser"></app-downloadstatus>
              </div>
            </div>
          </div>
        </div>
      </div>
    </div>

    <div *ngIf="mobileMode" style="padding: 0 1.0em;">
        <app-downloadstatus [inBrowser]="inBrowser" (downloadedKeys)="onBundleDownloadCompleted($event)"></app-downloadstatus>  
    </div>
  </div>
</div>

<!-- Show spinner -->
<div *ngIf="!_showContent">
    <pdr-done [message] = "loadingMessage"></pdr-done>
</div>

<!-- Display done page -->
<div [ngStyle]="{'display': displaySpecialMessage? 'block' : 'none'}">
    <pdr-done [message] = 'message'></pdr-done>
</div><|MERGE_RESOLUTION|>--- conflicted
+++ resolved
@@ -41,22 +41,17 @@
 
         <!-- landing page content -->
         <div class="ui-g-10 ui-md-10 ui-lg-10 ui-sm-12">
-<<<<<<< HEAD
 
-            <pdr-landing-body [md]="md" [inBrowser]="inBrowser" [editEnabled]="editEnabled" [mobileMode]="mobileMode" [metricsData]="metricsData" [showJsonViewer]='showJsonViewer' (dlStatus)="onDownloadStatusChanged($event)">
-            </pdr-landing-body>
-
-=======
             <pdr-landing-body 
                 [md]="md" 
                 [inBrowser]="inBrowser" 
-                [editEnabled]="!inViewMode()" 
+                [editEnabled]="editEnabled" 
                 [mobileMode]="mobileMode" 
                 [metricsData]="metricsData" 
-                [showJsonViewer]='showJsonViewer' 
+                [showJsonViewer]="showJsonViewer" 
                 (dlStatus)="onDownloadStatusChanged($event)">
             </pdr-landing-body>
->>>>>>> eed5bf9a
+
         </div>
 
         <!-- citation pop-up -->
