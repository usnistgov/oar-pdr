import { Component, Input, Output, NgZone, OnInit, OnChanges, SimpleChanges, EventEmitter } from '@angular/core';
import { TreeNode } from 'primeng/api';
import { CartService } from '../../datacart/cart.service';
import { OverlayPanel } from 'primeng/overlaypanel';
import { AppConfig } from '../../config/config';
import { GoogleAnalyticsService } from '../../shared/ga-service/google-analytics.service';
import { NerdmRes, NerdmComp } from '../../nerdm/nerdm';
import { DataCart, DataCartItem } from '../../datacart/cart';
import { DownloadStatus } from '../../datacart/cartconstants';
import { DataCartStatus } from '../../datacart/cartstatus';
import { formatBytes } from '../../utils';

declare var _initAutoTracker: Function;

/**
 * the structure used as the data item in a TreeNode displaying a file or collection component
 */
interface DataFileItem {

    /**
     * a unique key for identifying this item
     */
    key : string;

    /**
     * the name of the file or collection
     */
    name : string;

    /**
     * the NERDm component metadata
     */
    comp : NerdmComp;

    /**
     * a display rendering of the size of the file
     */
    size : string;

    /**
     * a display rendering of the file's media type
     */
    mediaType : string;

    /**
     * true if the component is currently in the global data cart
     */
    isInCart? : boolean;

    /**
     * a label indicating the download status of this file
     */
    downloadStatus? : string;

    /**
     * a number representing the progress toward completing the download of this file. 
     * (Note: use of this feature is currently disabled.)
     */
    downloadProgress? : number;
}

/**
 * A component that displays the hierarchical collection of files available as downloadable 
 * distributions.  
 *
 * This implementation is based on the TreeTable component from primeng.  
 */
@Component({
    moduleId: module.id,
    styleUrls: ['../landing.component.css'],
    selector: 'pdr-data-files',
    templateUrl: `data-files.component.html`,
    providers: [ ]
})
export class DataFilesComponent implements OnInit, OnChanges {

    @Input() record: NerdmRes;
    @Input() inBrowser: boolean;   // false if running server-side
    @Input() editEnabled: boolean;    //Disable download all functionality if edit is enabled

    // Download status to trigger metrics refresh in parent component
    @Output() dlStatus: EventEmitter<string> = new EventEmitter();  

    ediid: string = '';
    files: TreeNode[] = [];           // the hierarchy of collections and files
    fileCount: number = 0;            // number of files being displayed
    downloadStatus: string = '';      // the download status for the dataset collection as a whole
    globalDataCart: DataCart = null;
    dataCartStatus: DataCartStatus;
    allInCart: boolean = false;
    isAddingToDownloadAllCart: boolean = false;
    isTogglingAllInGlobalCart: boolean = false;

    cols: any[];
    fileNode: TreeNode;               // the node whose description has been opened
    isExpanded: boolean = false;
    visible: boolean = true;
    cartLength: number;
    showZipFileNames: boolean = false;    // zip file display is currently disabled
    showDownloadProgress: boolean = false;
    appWidth: number = 800;   // default value used in server context
    appHeight: number = 900;  // default value used in server context
    fontSize: string;

    constructor(private cfg: AppConfig,
                private cartService: CartService,
                private gaService: GoogleAnalyticsService,
                ngZone: NgZone)
    {
        this.cols = [
            { field: 'name', header: 'Name', width: '60%' },
            { field: 'mediaType', header: 'Media Type', width: 'auto' },
            { field: 'size', header: 'Size', width: 'auto' },
            { field: 'download', header: 'Status', width: 'auto' }];

        if (this.inBrowser && typeof (window) !== 'undefined') {
            this.appHeight = (window.innerHeight);
            this.appWidth = (window.innerWidth);
            this.setWidth(this.appWidth);

            window.onresize = (e) => {
                ngZone.run(() => {
                    this.appWidth = window.innerWidth;
                    this.appHeight = window.innerHeight;
                    this.setWidth(this.appWidth);
                });
            };
        }
    }

    ngOnInit() {
        if(this.inBrowser){
            this.globalDataCart = this.cartService.getGlobalCart();
            this.cartLength = this.globalDataCart.size();
            this.globalDataCart.watchForChanges((ev) => { this.cartChanged(); })

            this.dataCartStatus = DataCartStatus.openCartStatus();
        }
        if (this.record)
            this.useMetadata();
    }

    ngOnChanges(ch: SimpleChanges) {
        if (this.record && ch.record)
            this.useMetadata();
    }

    useMetadata() {
        this.ediid = this.record['ediid']
        this.buildTree();
    }

    /**
     * Handle datacart change event
     */
    cartChanged(){
        this.cartLength = this.globalDataCart.size();
        if (this.files.length > 0) {
            setTimeout(() => {
                this.updateStatusFromCart();
            }, 0);
        }
    }
<<<<<<< HEAD
    _updateNodesFromCart(nodes: TreeNode[], dc: DataCart): boolean[] {
        let allIn: boolean = true;   // whether all files are in the cart
        let allDld: boolean = true;  // whether all files have been downloaded
        let allstats: boolean[] = [];
=======

    /**
     * Update treenode's downloadStatus and isInCart properties from a given datacart
     * @param nodes Treenodes to be updated
     * @param dc Datacart to update the treenodes
     * @returns if all treenodes are in the datacart
     */
    _updateNodesFromCart(nodes: TreeNode[], dc: DataCart): boolean {
        let allIn: boolean = true;
>>>>>>> faf49754
        for (let child of nodes) {
            if (child.children.length > 0) {
                allstats = this._updateNodesFromCart(child.children, dc);
                child.data.isInCart = allstats[0];
                child.data.downloadStatus=(allstats[1]) ? DownloadStatus.DOWNLOADED : DownloadStatus.NO_STATUS;
                if (! child.data.isInCart) 
                    allIn = false;
                if (child.data.downloadStatus != DownloadStatus.DOWNLOADED)
                    allDld = false;
            }
            else if (child.data.comp && child.data.comp.downloadURL) {
                // a file node
                let dci: DataCartItem = dc.findFile(this.ediid, child.data.comp.filepath);
                if (dci) {
                    child.data.downloadStatus = dci.downloadStatus;
                    child.data.isInCart = true;
                }
                else 
                    child.data.isInCart = false;
                if (! child.data.isInCart)
                    allIn = false;
                if (child.data.downloadStatus != DownloadStatus.DOWNLOADED)
                    allDld = false;
            }
        }

        return [allIn, allDld];
    }

    /**
     * Build data file tree. Exclude .sha files.
     */
    buildTree() : void {
        if (! this.record['components'])
            return;

        let makeNodeData = (name: string, parentKey: string, comp: NerdmComp) => {
            let key = (parentKey) ? parentKey + '/' + name : name;
            let out = { name: name, key: key, comp: null, size: '', mediaType: '',
                        isInCart: false, downloadStatus: DownloadStatus.NO_STATUS, downloadProgress: 0   };
            if (comp) {
                out['comp'] = comp;
                out['mediaType'] = comp.mediaType || '';
                out['size'] = (comp.size === null || comp.size === undefined) ? ''
                                                                              : this.formatBytes(comp.size);
            }
            return out;
        }
        let _insertComp = (levels: string[], comp: NerdmComp, tree: TreeNode) => {
            for (let child of tree.children) {
                if (child.data.name == levels[0]) {
                    if (levels.length > 1) 
                        return _insertComp(levels.slice(1), comp, child);
                    else  {
                        // this is the node we are looking for
                        child.data = makeNodeData(levels[0], tree.data.key, comp);
                        return child;
                    }
                }
            }
            // anscestor node does not exist yet
            if (levels.length > 1) {
                // haven't found leaf yet
                let child = { data: makeNodeData(levels[0], tree.data.key, null), children: [] };
                tree.children.push(child);
                return _insertComp(levels.slice(1), comp, child);
            }
            else {
                let child = { data: makeNodeData(levels[0], tree.data.key, comp), children: [] };
                tree.children.push(child);
                return child;
            }
        }
        let insertComp = (comp: NerdmComp, root: TreeNode) => {
            let levels = comp.filepath.split('/');
            return _insertComp(levels, comp, root);
        };

        let count = 0;
        let downloadedCount = 0;
        let root: TreeNode = { data: { name: '', key: '' }, children: [] };
        let node: TreeNode = null;

        // Filter out sha files
        for (let comp of this.record['components']) {
            if (comp.filepath && comp['@type'].filter(tp => tp.includes(':Hidden')).length == 0 &&
                comp['@type'].filter(tp => tp.includes(':ChecksumFile')).length == 0)
            {
                node = insertComp(comp, root);
<<<<<<< HEAD
                if (node.data.comp['@type'].filter(tp => tp.endsWith("File")).length > 0) 
=======

                if (node.data.comp['@type'].filter(tp => tp.endsWith("File")).length > 0) {
>>>>>>> faf49754
                    count++;
            }
        }
        this.files = [...root.children];
        this.fileCount = count;
        this.updateStatusFromCart();
    }

    /**
     * Function to expand tree display to certain level
     * @param dataFiles - file tree
     * @param expanded - expand flag 
     * @param targetLevel 
     */
    expandToLevel(dataFiles: any, expanded: boolean, targetLevel: any) {
        this.expandAll(dataFiles, expanded, 0, targetLevel)
    }

    /**
     * Function to expand tree display to certain level - used by expandToLevel()
     * @param dataFiles - file tree
     * @param expanded 
     * @param level 
     * @param targetLevel 
     */
    expandAll(dataFiles: any, expanded: boolean, level: any, targetLevel: any) {
        let currentLevel = level + 1;
        for (let i = 0; i < dataFiles.length; i++) {
            dataFiles[i].expanded = expanded;
            if (targetLevel != null) {
                if (dataFiles[i].children.length > 0 && currentLevel < targetLevel) {
                    this.expandAll(dataFiles[i].children, expanded, currentLevel, targetLevel);
                }
            } else {
                if (dataFiles[i].children.length > 0) {
                    this.expandAll(dataFiles[i].children, expanded, currentLevel, targetLevel);
                }
            }
        }
        this.isExpanded = expanded;
        this.visible = false;
        setTimeout(() => {
            this.visible = true;
        }, 0);
    }

    /**
     * Function to reset the download status and incart status.
     * @param files - file tree 
     */
    resetStatus(files: any) {
        for (let comp of files) {
            comp.data['isInCart'] = false;
            comp.data['downloadStatus'] = DownloadStatus.NO_STATUS;
            if (comp.children && comp.children.length > 0) 
                this.resetStatus(comp.children);
        }
        this.allInCart = false;
        this.downloadStatus = DownloadStatus.NO_STATUS;
        return Promise.resolve(files);
    }

    /**
     * Function to sync the all download statuses from data cart.
     */
    updateStatusFromCart() {
        if (this.globalDataCart) {  // Note: not set on server-side
            let allstats: boolean[] = this._updateNodesFromCart(this.files, this.globalDataCart);
            this.allInCart = allstats[0]
            this.downloadStatus = (allstats[1]) ? DownloadStatus.DOWNLOADED : DownloadStatus.NO_STATUS;
        }
        return Promise.resolve(this.files);
    }

    /**
     * Function to display bytes in appropriate format.
     * @param bytes  an integer file size in bytes
     */
    formatBytes(bytes) {
        return formatBytes(bytes, null);
    }

    /**
     *  Open a popup window to display file details
     * @param event          the event that triggered the display
     * @param fileNode       the TreeNode for the file to provide details for
     * @param overlaypanel   the OverlayPanel that is to contain the details
     */
    openDetails(event, fileNode: TreeNode, overlaypanel: OverlayPanel) {
        this.fileNode = fileNode;
        overlaypanel.hide();
        setTimeout(() => {
            overlaypanel.show(event);
        }, 100);
    }

    /**
     * return the TreeNode with the given key or null if not found
     */
    findNode(nodes: TreeNode[], key: string) : TreeNode {
        for (let node of nodes) {
            if (node.data.key == key)
                return node;
            else if (node.children.length > 0) {
                let out = this.findNode(node.children, key);
                if (out) return out;
            }
        }
        return null;
    }

    /**
     * Remove one node from cart and set flag
     * @param rowData - node in the file tree
     */
    removeFromGlobalCart(rowData: any) {
        if (!this.globalDataCart)
            // not inBrowser or otherwise ready
            return;

        setTimeout(() => {
            console.log("Removing all within "+this.ediid+"/"+rowData.comp.filepath+" from global cart");
            this.globalDataCart.removeMatchingFiles(this.ediid, rowData.comp.filepath, true);
            this.allInCart = false;
        }, 0);
    }

    /**
     * Add a node to the global data cart
     */
    addToGlobalCart(rowData: any) : void {
        if (! this.globalDataCart)
            // not inBrowser or otherwise ready
            return;
        
        setTimeout(() => {
            let node : TreeNode = this.findNode(this.files, rowData.key);
            if (node) {
                console.log("Adding all within "+node.data.key+" to global cart");
                this._addAllWithinToCart(node, this.globalDataCart, false);
                this.globalDataCart.save();
                this.allInCart = this._areAllInCart(this.files);
            }
            else
                console.error("Unable to add row with key="+rowData.key+"; Failed to find node in tree");
        }, 0);
    }
    _addAllWithinToCart(node: TreeNode, cart: DataCart, selected: boolean = false) : void {
        if (node.children.length > 0) {
            for(let child of node.children) 
                this._addAllWithinToCart(child, cart, selected);
        }
        else 
            this.addFileToCart(node.data.comp, cart, selected, false);
    }

    /**
     * add a single file component to the global data cart
     */
    addFileToCart(file: NerdmComp, cart: DataCart,
                  selected: boolean =false, dosave: boolean =true) : DataCartItem
    {
        if (cart && file.filepath && file.downloadURL) {
            let added: DataCartItem = cart.addFile(this.ediid, file, selected, dosave);
            added['resTitle'] = this.record['title'];
            return added;
        }
    }

    /**
     * walk through the files tree to determine if all files from this dataset are currently in 
     * the global cart
     */
    _areAllInCart(nodes: TreeNode[]) : boolean {
        for (let node of nodes) {
            if (node.children.length > 0) {
                if (! this._areAllInCart(node.children))
                    return false;
            }
            else if (! node.data.isInCart)
                return false;
        }
        return true;
    }

    /** 
     * Either add/remove all files to/from the global data cart.  This responds to the user clicking 
     * on the "add all to cart" icon.  If all files are already in the cart, all files will be removed;
     * otherwise, all not in the cart will be added.
     */
    toggleAllFilesInGlobalCart() : void {
        if (! this.globalDataCart) return;
        this.isTogglingAllInGlobalCart = true;
        setTimeout(() => {
            if (this.allInCart) {
                console.log("Removing all files from "+this.ediid+" from cart");
                this.globalDataCart.removeMatchingFiles(this.ediid, '', false);
                this.allInCart = false;
            }
            else {
                console.log("Adding all files from "+this.ediid+" to cart");
                for (let child of this.files) 
                    this._addAllWithinToCart(child, this.globalDataCart, false);
                this.allInCart = true;
            }
            this.globalDataCart.save();
            this.isTogglingAllInGlobalCart = false;
        }, 0);
    }

    /**
     * open up an exclusive cart and start to download all files from this dataset.  This
     * responds to the user clicking on the download-all icon.  
     */
    downloadAllFiles() {
        let cartName : string = this.ediid;
        if (cartName.startsWith("ark:/"))
            cartName = cartName.replace(/^ark:\/\d+\//, '');
        let downloadAllCart = this.cartService.getCart(cartName);
        downloadAllCart.setDisplayName(this.record['title'], false);
        this.isAddingToDownloadAllCart = true;
        this.dlStatus.emit("downloading"); // for reseting metrics refresh flag
        
        setTimeout(() => {
            for (let child of this.files) 
                this._addAllWithinToCart(child, downloadAllCart, true);

            downloadAllCart.save();
            this.isAddingToDownloadAllCart = false;
            window.open('/datacart/'+cartName+'?downloadSelected=true', cartName);
        }, 0);
    }

    /**
     * mark a file as downloaded in the data cart.  This will happen if the user clicks on the 
     * individual file download icon.
     */
    setFileDownloaded(rowData: DataFileItem) : void {
        // Emit the download flag so parent component can refresh the metrics data after couple of minutes
        this.dlStatus.emit("downloading"); // for reseting metrics refresh flag
        this.dlStatus.emit("downloaded");  // trigger metrics refresh

        if (this.globalDataCart) {
            this.globalDataCart.restore();
            this.globalDataCart.setDownloadStatus(this.record.ediid, rowData.comp.filepath);
        }
    }

    /**
     * Return "download all" button color based on download status
     */
    getDownloadAllBtnColor() {
        if (this.downloadStatus == DownloadStatus.DOWNLOADED)
            return 'green';
        else
            return '#1E6BA1';
    }

    /**
     * Return "download" button color based on download status
     * @param rowData - tree node
     */
    getDownloadBtnColor(rowData: any) {
        if (rowData.downloadStatus == DownloadStatus.DOWNLOADED)
            return 'green';

        return '#1E6BA1';
    }

    /**
     * Return "add all to datacart" button color based on select status
     */
    getAddAllToDataCartBtnColor() {
        if (this.allInCart)
            return 'green';
        else
            return '#1E6BA1';
    }

    /**
     * Return tooltip text based on select status
     */
    getCartProcessTooltip() {
        if (this.allInCart)
            return 'Remove all from cart';
        else
            return 'Add all to cart';
    }

    /**
     * Following functions set tree table style
     */
    titleStyleHeader() {
        return { 'background-color': '#1E6BA1', 'width': this.cols[0].width, 'color': 'white', 'font-size': this.fontSize };
    }

    typeStyleHeader() {
        return { 'background-color': '#1E6BA1', 'width': this.cols[1].width, 'color': 'white', 'font-size': this.fontSize };
    }

    sizeStyleHeader() {
        return { 'background-color': '#1E6BA1', 'width': this.cols[2].width, 'color': 'white', 'font-size': this.fontSize };
    }

    statusStyleHeader() {
        return { 'background-color': '#1E6BA1', 'width': this.cols[3].width, 'color': 'white', 'font-size': this.fontSize, 'white-space': 'nowrap' };
    }

    titleStyle() {
        return { 'width': this.cols[0].width, 'font-size': this.fontSize };
    }

    typeStyle() {
        return { 'width': this.cols[1].width, 'font-size': this.fontSize };
    }

    sizeStyle() {
        return { 'width': this.cols[2].width, 'font-size': this.fontSize };
    }

    statusStyle() {
        return { 'width': this.cols[3].width, 'font-size': this.fontSize };
    }

    /**
     * Set column width based on screen width
     * @param appWidth - width of current window
     */
    setWidth(appWidth: number) {
        if (appWidth > 1340) {
            this.cols[0].width = '60%';
            this.cols[1].width = '20%';
            this.cols[2].width = '15%';
            this.cols[3].width = '100px';
            this.fontSize = '16px';
        } else if (appWidth > 780 && this.appWidth <= 1340) {
            this.cols[0].width = '60%';
            this.cols[1].width = '170px';
            this.cols[2].width = '100px';
            this.cols[3].width = '100px';
            this.fontSize = '14px';
        }
        else {
            this.cols[0].width = '50%';
            this.cols[1].width = '20%';
            this.cols[2].width = '20%';
            this.cols[3].width = '10%';
            this.fontSize = '12px';
        }
    }

    /**
     * Make sure the width of popup dialog is less than 500px or 80% of the window width
     */
    getDialogWidth() {
        if(this.inBrowser){
            var w = window.innerWidth > 500 ? 500 : window.innerWidth;
            return w + 'px';
        }else{
            return "500px";
        }
    }
}<|MERGE_RESOLUTION|>--- conflicted
+++ resolved
@@ -161,22 +161,17 @@
             }, 0);
         }
     }
-<<<<<<< HEAD
+
+    /**
+     * Update treenode's downloadStatus and isInCart properties from a given datacart
+     * @param nodes Treenodes to be updated
+     * @param dc Datacart to update the treenodes
+     * @returns if all treenodes are in the datacart
+     */
     _updateNodesFromCart(nodes: TreeNode[], dc: DataCart): boolean[] {
         let allIn: boolean = true;   // whether all files are in the cart
         let allDld: boolean = true;  // whether all files have been downloaded
         let allstats: boolean[] = [];
-=======
-
-    /**
-     * Update treenode's downloadStatus and isInCart properties from a given datacart
-     * @param nodes Treenodes to be updated
-     * @param dc Datacart to update the treenodes
-     * @returns if all treenodes are in the datacart
-     */
-    _updateNodesFromCart(nodes: TreeNode[], dc: DataCart): boolean {
-        let allIn: boolean = true;
->>>>>>> faf49754
         for (let child of nodes) {
             if (child.children.length > 0) {
                 allstats = this._updateNodesFromCart(child.children, dc);
@@ -266,12 +261,7 @@
                 comp['@type'].filter(tp => tp.includes(':ChecksumFile')).length == 0)
             {
                 node = insertComp(comp, root);
-<<<<<<< HEAD
                 if (node.data.comp['@type'].filter(tp => tp.endsWith("File")).length > 0) 
-=======
-
-                if (node.data.comp['@type'].filter(tp => tp.endsWith("File")).length > 0) {
->>>>>>> faf49754
                     count++;
             }
         }
