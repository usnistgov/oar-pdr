--- conflicted
+++ resolved
@@ -271,14 +271,9 @@
             this.checkAccessPageType();
             this.cols[3]['header'] = "Access";
         }
-<<<<<<< HEAD
-=======
 
         this.buildTree();
->>>>>>> d9e6b025
-
-        this.buildTree();
-        console.log("files", this.files);
+
         // If total file count > virtual scrolling threshold, set virtual scrolling to true. 
         this.virtualScroll = this.fileCount > FileCountForVirtualScroll? true : false;
 
@@ -287,9 +282,6 @@
     }
 
     isRestrictedData(node: any) {
-<<<<<<< HEAD
-        return node['comp']['@type'].includes('nrdp:RestrictedAccessPage');
-=======
         if(node){
             if(node['comp'])
                 return node['comp']['@type'].includes('nrdp:RestrictedAccessPage');
@@ -298,7 +290,6 @@
         }else{
             return false;
         }
->>>>>>> d9e6b025
     }
 
     checkAccessPageType() {
