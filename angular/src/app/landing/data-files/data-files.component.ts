--- conflicted
+++ resolved
@@ -194,11 +194,6 @@
         }
         if (this.record)
             this.useMetadata();
-<<<<<<< HEAD
-
-        // console.log("files", this.files)
-=======
->>>>>>> f0011726
     }
 
     /**
