--- conflicted
+++ resolved
@@ -13,7 +13,6 @@
 import { trigger, state, style, animate, transition } from '@angular/animations';
 import { BreakpointObserver, BreakpointState } from '@angular/cdk/layout';
 
-<<<<<<< HEAD
 // Define the maximum and minimum height for the virtual scroll window of the tree table.
 // We set maximum window size because the bigger the size the slower the performance.
 const MaxTreeTableHeight = 200;
@@ -22,10 +21,9 @@
 // Define the threshold on when to use virtual scrolling. That is, if the total file count of the 
 // dataset is greater than FileCountForVirtualScroll, the virtual scrolling display will be turned on.
 const FileCountForVirtualScroll = 25;
-=======
+
 declare var _initAutoTracker: Function;
 const MediaTypeMapping: any  = require('../../../assets/fext2format.json');
->>>>>>> acb8b624
 
 /**
  * the structure used as the data item in a TreeNode displaying a file or collection component
