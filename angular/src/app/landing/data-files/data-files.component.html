--- conflicted
+++ resolved
@@ -1,13 +1,6 @@
 <!-- This bloack is for the data access session of landing page -->
 <!-- <div id="filelisting"> -->
-<<<<<<< HEAD
 <div id="filelisting" *ngIf="displayMode != 'restrict_preview'" style="margin-bottom: 20px;">
-=======
-<div id="filelisting" *ngIf="displayMode != 'restrict_preview'"
-    [ngClass]="displayMode == 'restrict' ? 'restrict-public' : ''" style="background-color: white;">
-    <div *ngIf="displayMode == 'restrict'">Note: This dataset is designated as restricted public data; this file list
-        will not be shown in the public version of this page.</div>
->>>>>>> 88138d19
 
     <!-- Display 'Download all' and 'Add all to cart' buttons and other info -->
     <div *ngIf="files.length  > 0">
