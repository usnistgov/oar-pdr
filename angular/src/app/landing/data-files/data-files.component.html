<!-- This bloack is for the data access session of landing page -->
<!-- <div id="filelisting"> -->
<div id="filelisting" *ngIf="displayMode != 'restrict_preview'"
    [ngClass]="displayMode == 'restrict' ? 'restrict-public' : ''">
    <div *ngIf="displayMode == 'restrict'">Note: This dataset is designated as restricted public data; this file list
        will not be shown in the public version of this page.</div>

    <!-- Display 'Download all' and 'Add all to cart' buttons and other info -->
    <div *ngIf="files.length  > 0">
        <div *ngIf="inBrowser; else filesLoading">
            <div class="flex-container" style="margin-top: 2em;">
                <!-- 'Download all' and 'Add all to cart' buttons disabled if this is internal landing page -->
                <div *ngIf="editEnabled; else editDisabled"
                    style="flex: 0 0 120px; text-align: left; padding-bottom: 0em;">
                    <span><b id="filelist-heading">Files </b> </span>
                    <span class="faa-stack fa-lg icon-download grey-color">
                        <i class="faa faa-circle-thin faa-stack-2x" aria-hidden="true"></i>
                        <i class="faa faa-download faa-stack-1x" aria-hidden="true"></i>
                    </span>
                    <span class="faa-stack fa-lg icon-cart addalltocart grey-color" style="margin-right: 1em;">
                        <i class="faa faa-circle-thin faa-stack-2x" aria-hidden="true"></i>
                        <i class="faa faa-cart-plus faa-stack-1x" aria-hidden="true"></i>
                        <span class="w3-badge badge-notify grey-background-color"
                            style="margin-right:0.5em;">{{cartLength}}</span>
                    </span>
                </div>
                <ng-template #editDisabled>
                    <div style="flex: 0 0 130px; text-align: left; padding-bottom: 0em;">
                        <span><b id="filelist-heading">Files </b> </span>
                        <a class="faa-stack fa-lg icon-download" *ngIf="!editEnabled" (click)="downloadAllFiles()"
                            data-toggle="tooltip" title="Download all files"
                            [ngStyle]="{'color':getDownloadAllBtnColor(),'cursor':'pointer'}">
                            <i class="faa faa-circle-thin faa-stack-2x" aria-hidden="true"></i>
                            <!-- <i class="faa faa-download faa-stack-1x" aria-hidden="true"></i> -->
                            <i *ngIf="!isAddingToDownloadAllCart; else show_spinner1"
                                class="faa faa-download faa-stack-1x" aria-hidden="true"></i>
                            <ng-template #show_spinner1><i class="faa faa-spinner faa-spin faa-stack-1x spinner"
                                    aria-hidden="true"></i></ng-template>
                        </a>
                        <a id="routeToDatacart" target="_blank" [routerLink]="['/datacart', 'popup']"
                            style="display:none"></a>
                        <span *ngIf="!editEnabled" class="faa-stack fa-lg icon-cart"
                            (click)="toggleAllFilesInGlobalCart(files)" [ngStyle]="{'color':getAddAllToDataCartBtnColor(), 'cursor': 'pointer',
                                'margin-right': '1em'}" data-toggle="tooltip" [title]="getCartProcessTooltip()">
                            <i class="faa faa-circle-thin faa-stack-2x" aria-hidden="true"></i>
                            <i *ngIf="!isTogglingAllInGlobalCart; else show_spinner"
                                class="faa faa-cart-plus faa-stack-1x" aria-hidden="true"></i>
                            <ng-template #show_spinner><i class="faa faa-spinner faa-spin faa-stack-1x spinner"
                                    aria-hidden="true"></i></ng-template>
                            <span class="w3-badge badge-notify" style="margin-right:0em;">{{cartLength}}</span>
                        </span>
                    </div>
                </ng-template>
                <div style="flex-grow: 8; text-align: left; padding-top: 0.5em;">
                    <span class="grey-color">Click on the file/row in the table below to view more
                        details.</span>
                </div>
                <div class="grey-color" style="flex-grow: 2; text-align: right;padding-top: 0.5em;">
                    Total No. files: {{ fileCount }}
                </div>
            </div>

            <!-- Display tree table -->
            <!-- Available match modes are "startsWith", "contains", "endsWith", "equals", "notEquals", "in", "lt", "lte", "gt" and "gte" -->
            <p-treeTable #tt class="data-table" *ngIf="visible" [value]="files" [columns]="cols"  selectionMode="single"
                (onNodeExpand)="treeTableToggled($event)" (onNodeCollapse)="treeTableToggled($event)"
                [resizableColumns]="true" dataKey="key" sortField="name" styleClass="p-treetable-sm"
                [scrollable]="virtualScroll" [scrollHeight]="treeTableHeight + 'px'" [virtualScroll]="virtualScroll"
                [virtualScrollItemSize]="57" [globalFilterFields]="['name']">
                <ng-template pTemplate="caption">
                    <div style="text-align: right; height: 20px;margin: 0px;padding-top: 0px;">        
                        <i class="pi pi-search" style="margin:4px 4px 0 0"></i>
                        <input type="text" pInputText size="50" placeholder="Search on file or folder name ..." [(ngModel)]="searchText" (input)="toogleTree(true);tt.filterGlobal($event.target.value, 'contains')" style="width:auto; height: 20px;margin: 0 5px 20px 0;width: 60%;">
                        <button pButton type="submit" class="p-button-sm btn-labeled" id="btn-reset" (click)="searchText='';tt.filterGlobal('', 'contains')" label="Reset" [ngStyle]="{'margin-top':'0px','width':'max-content','height': '26px', 'background-color':'var(--nist-blue-default)', 'color': 'white'}">
                        </button>
                    </div>
                </ng-template>
                <ng-template pTemplate="header" let-columns>
                    <tr>
                        <th *ngFor="let col of columns" [style.width]="col.width" [style.font-size]="fontSize"
                            ttResizableColumn>
                            <span *ngIf="col.header == 'Name'">
                                <span (click)="toogleTree(!isExpanded);tt.filterGlobal(searchText, 'contains')" style="padding-right:0.5em;">
                                    <i *ngIf="!isExpanded" class="faa faa-arrow-circle-down faa-1x icon-white"
                                        style="cursor: pointer;color: rgb(255, 255, 255);" data-toggle="tooltip"
                                        title="Expand All"></i>
                                    <i *ngIf="isExpanded" class="faa faa-arrow-circle-up faa-1x icon-white"
                                        style="cursor: pointer;color: rgb(255, 255, 255);" data-toggle="tooltip"
                                        title="Collapse All"></i>
                                </span>
<<<<<<< HEAD
                            </span>
                            {{col.header}}
                        </th>
                    </tr>
                </ng-template>
                <ng-template pTemplate="body" let-rowNode let-rowData="rowData" let-columns="columns">
                    <tr [ttSelectableRow]="rowNode" [ngStyle]="rowStyle(rowData)"
                        style="color: black;">
                        <td [ngStyle]="titleStyle(rowData)" (click)="openDetails(rowData)">
                            <p-treeTableToggler [rowNode]="rowNode" data-toggle="tooltip" title="Expand/Collapse">
                            </p-treeTableToggler>
                            <span data-toggle="tooltip" title="Click for more details">
                                <b>{{rowData.name}}</b> </span>
                            <span style="margin-left: .5em;" *ngIf="isLeaf(rowData)">
                                <i [ngClass]='fileDetailsDisplayClass(rowData)'></i></span>
                            <span *ngIf="showZipFilesNames" class="zip-file">{{rowData.zipFile || ''}}</span>
                        </td>
                        <td [ngStyle]="typeStyle()">{{rowData.mediaType}}</td>
                        <td [ngStyle]="sizeStyle()"><span *ngIf="rowData.size">{{rowData.size}}</span>
                        </td>
                        <td [ngStyle]="statusStyle()">
                            <div style="display: flex;">
                                <div *ngIf="rowData.comp.downloadURL;else space_holder">
                                    <a *ngIf="rowData.downloadStatus != 'downloading'"
                                        href='{{rowData.comp.downloadURL}}' target='_blank' download="download"
                                        data-toggle="tooltip" title="Direct download"
                                        (click)="setFileDownloaded(rowData)">
                                        <i class="faa faa-download" [ngStyle]="{'color':getDownloadBtnColor(rowData)}"
                                            aria-hidden="true"></i>
                                        <span class="sr-only">Hidden text for 508 compliance</span>
                                    </a>
                                    <p-progressSpinner *ngIf="rowData.downloadStatus == 'downloading'"
                                        [style]="{width: '12px', height: '12px', 'margin-right': '.5em'}">
                                    </p-progressSpinner>
=======
                                {{col.header}}
                            </th>
                        </tr>
                    </ng-template>
                    <ng-template pTemplate="body" let-rowNode let-rowData="rowData" let-columns="columns">
                        <tr [ttSelectableRow]="rowNode" [ngStyle]="rowStyle(rowData)" style="color: black;">
                            <td [ngStyle]="titleStyle(rowData)" (click)="openDetails(rowData)">
                                <p-treeTableToggler [rowNode]="rowNode" data-toggle="tooltip" title="Expand/Collapse">
                                </p-treeTableToggler>
                                <span data-toggle="tooltip" title="Click for more details">
                                    <b>{{rowData.name}}</b> </span>
                                <span style="margin-left: .5em;" *ngIf="isLeaf(rowData)">
                                    <i [ngClass]='fileDetailsDisplayClass(rowData)'></i></span>    
                                <span *ngIf="showZipFilesNames" class="zip-file">{{rowData.zipFile || ''}}</span>
                            </td>
                            <td [ngStyle]="typeStyle()">{{mediaTypeLookup(rowData)}}</td>
                            <td [ngStyle]="sizeStyle()"><span *ngIf="rowData.size">{{rowData.size}}</span>
                            </td>
                            <td [ngStyle]="statusStyle()">
                                <div style="display: flex;">
                                    <div *ngIf="rowData.comp.downloadURL;else space_holder">
                                        <a *ngIf="rowData.downloadStatus != 'downloading'"
                                            href='{{rowData.comp.downloadURL}}' target='_blank' download="download"
                                            data-toggle="tooltip" title="Direct download"
                                            (click)="setFileDownloaded(rowData)">
                                            <i class="faa faa-download"
                                                [ngStyle]="{'color':getDownloadBtnColor(rowData)}"
                                                aria-hidden="true"></i>
                                            <span class="sr-only">Hidden text for 508 compliance</span>
                                        </a>
                                        <p-progressSpinner *ngIf="rowData.downloadStatus == 'downloading'"
                                        [style]="{width: '12px', height: '12px', 'margin-right': '.5em'}"></p-progressSpinner>
                                    </div>
                                    <ng-template #space_holder>
                                        <div style="padding-right: 0.4em;">&nbsp;&nbsp;</div>
                                    </ng-template>
                                    <div style="padding-left:10px;" *ngIf="rowData.isInCart;else not_in_cart"
                                        (click)="removeFromGlobalCart(rowData)">
                                        <i class="faa faa-cart-plus green-cart"                                 aria-hidden="true" data-toggle="tooltip" title="Remove from cart"></i>
                                    </div>
                                    <div *ngIf="rowData.isInCart" style="margin-left: 0.5em;font-size: 0.5em">Added
                                    </div>
                                    <ng-template #not_in_cart>
                                        <div style="padding-left:10px;" (click)="addToGlobalCart(rowData)">
                                            <i class="faa faa-cart-plus blue-cart" 
                                                aria-hidden="true" data-toggle="tooltip" title="Add to cart"></i>
                                        </div>
                                    </ng-template>
>>>>>>> acb8b624
                                </div>
                                <ng-template #space_holder>
                                    <div style="padding-right: 0.4em;">&nbsp;&nbsp;</div>
                                </ng-template>
                                <div style="padding-left:10px;" *ngIf="rowData.isInCart;else not_in_cart"
                                    (click)="removeFromGlobalCart(rowData)">
                                    <i class="faa faa-cart-plus green-cart" aria-hidden="true" data-toggle="tooltip"
                                        title="Remove from cart"></i>
                                </div>
                                <div *ngIf="rowData.isInCart" style="margin-left: 0.5em;font-size: 0.5em">Added
                                </div>
                                <ng-template #not_in_cart>
                                    <div style="padding-left:10px;" (click)="addToGlobalCart(rowData)">
                                        <i class="faa faa-cart-plus blue-cart" aria-hidden="true" data-toggle="tooltip"
                                            title="Add to cart"></i>
                                    </div>
                                </ng-template>
                            </div>
                        </td>
                    </tr>
                    <!-- File details. Will display/hide when mouse clicks -->
                    <tr [hidden]="!showFileDetails02(rowData)">
                        <td colspan="4" style="padding-left: 20px;background-color: rgb(243, 243, 243);">
                            <div [@detailExpand]="showFileDetails(rowData) ? 'expanded' : 'collapsed'">
                                <span><b>Description: </b> </span>
                                <div style="padding: 0 1em 0 1em; ">
                                    <span *ngIf="!rowData.comp.description"><i>No Description Provided</i></span>
                                    <span *ngIf="rowData.comp.description">{{ rowData.comp.description }} </span>
                                </div>
                                <div *ngIf="rowData.comp.format">
                                    <b>Format</b>: {{rowData.comp.format.description}}
                                </div>
                                <div *ngIf="rowData.comp.checksum">
                                    <b>{{rowData.comp.checksum.algorithm.tag}}</b>:
                                    <span [ngClass]="{'highlight': hashCopied}" [@enterAnimation]>
                                        {{rowData.comp.checksum.hash}}
                                    </span>
                                    <span id="hash-copy" (click)="copyToClipboard(rowData.comp.checksum.hash)"
                                        data-toggle="tooltip" title="Copy to clipboard"><i
                                            class="faa faa-clone"></i></span><span [@enterAnimation] *ngIf="hashCopied"
                                        class="badge"
                                        style="background-color:#f0f0f0; margin-left: 0.5em; color: black;">Hash copied
                                        to clipboard</span>
                                </div>
                                <div *ngIf="rowData.comp.filepath">
                                    <b>File path</b>: {{rowData.comp.filepath}}
                                </div>
                                <span>
                                    <span *ngIf="rowData.filetype == 'nrdp:DataFile' ">Selected File</span>
                                    <span *ngIf="rowData.filetype == 'nrdp:ChecksumFile' ">Selected Checksum File</span>
                                    <span *ngIf="rowData.filetype == 'nrdp:Subcollection'">Selected SubCollection
                                    </span>
                                </span>
                                <div>
                                    <b>Type:</b>
                                    <span style="margin-left:0.5em;">{{ rowData.mediaType }} </span>
                                </div>
                                <div>
                                    <b>Size</b>:
                                    <span *ngIf="rowData.size">{{ rowData.size }} </span>
                                    <span *ngIf="!rowData.size"><i>Not Available</i></span>
                                </div>
                            </div>
                        </td>
                    </tr>
                </ng-template>
                <ng-template pTemplate="emptymessage">
                    <tr>
                      <td [attr.colspan]="cols.length">
                        <div style="text-align: center;border-bottom: 1px solid grey;">
                            <img id="dog" src="./assets/images/NothingFound2_s.png">
                            <span class="nothing-found-text">Nothing found...</span>
                        </div>
                      </td>
                    </tr>
                </ng-template>
            </p-treeTable>

            <div *ngIf="isExpanded" class="splitter" (mousedown)="onMousedown($event)" (mouseup)="onMouseUp($event)">
                <div id="separator">Scroll or drag this bar to see more...</div>
            </div>
        </div>
        <ng-template #filesLoading>
            <div>
                <b>Files </b>
            </div>
            <p>
                <i>Loading file list...</i>
            </p>
        </ng-template>
    </div>
</div><|MERGE_RESOLUTION|>--- conflicted
+++ resolved
@@ -88,7 +88,6 @@
                                         style="cursor: pointer;color: rgb(255, 255, 255);" data-toggle="tooltip"
                                         title="Collapse All"></i>
                                 </span>
-<<<<<<< HEAD
                             </span>
                             {{col.header}}
                         </th>
@@ -106,7 +105,7 @@
                                 <i [ngClass]='fileDetailsDisplayClass(rowData)'></i></span>
                             <span *ngIf="showZipFilesNames" class="zip-file">{{rowData.zipFile || ''}}</span>
                         </td>
-                        <td [ngStyle]="typeStyle()">{{rowData.mediaType}}</td>
+                        <td [ngStyle]="typeStyle()">{{mediaTypeLookup(rowData)}}</td>
                         <td [ngStyle]="sizeStyle()"><span *ngIf="rowData.size">{{rowData.size}}</span>
                         </td>
                         <td [ngStyle]="statusStyle()">
@@ -123,56 +122,6 @@
                                     <p-progressSpinner *ngIf="rowData.downloadStatus == 'downloading'"
                                         [style]="{width: '12px', height: '12px', 'margin-right': '.5em'}">
                                     </p-progressSpinner>
-=======
-                                {{col.header}}
-                            </th>
-                        </tr>
-                    </ng-template>
-                    <ng-template pTemplate="body" let-rowNode let-rowData="rowData" let-columns="columns">
-                        <tr [ttSelectableRow]="rowNode" [ngStyle]="rowStyle(rowData)" style="color: black;">
-                            <td [ngStyle]="titleStyle(rowData)" (click)="openDetails(rowData)">
-                                <p-treeTableToggler [rowNode]="rowNode" data-toggle="tooltip" title="Expand/Collapse">
-                                </p-treeTableToggler>
-                                <span data-toggle="tooltip" title="Click for more details">
-                                    <b>{{rowData.name}}</b> </span>
-                                <span style="margin-left: .5em;" *ngIf="isLeaf(rowData)">
-                                    <i [ngClass]='fileDetailsDisplayClass(rowData)'></i></span>    
-                                <span *ngIf="showZipFilesNames" class="zip-file">{{rowData.zipFile || ''}}</span>
-                            </td>
-                            <td [ngStyle]="typeStyle()">{{mediaTypeLookup(rowData)}}</td>
-                            <td [ngStyle]="sizeStyle()"><span *ngIf="rowData.size">{{rowData.size}}</span>
-                            </td>
-                            <td [ngStyle]="statusStyle()">
-                                <div style="display: flex;">
-                                    <div *ngIf="rowData.comp.downloadURL;else space_holder">
-                                        <a *ngIf="rowData.downloadStatus != 'downloading'"
-                                            href='{{rowData.comp.downloadURL}}' target='_blank' download="download"
-                                            data-toggle="tooltip" title="Direct download"
-                                            (click)="setFileDownloaded(rowData)">
-                                            <i class="faa faa-download"
-                                                [ngStyle]="{'color':getDownloadBtnColor(rowData)}"
-                                                aria-hidden="true"></i>
-                                            <span class="sr-only">Hidden text for 508 compliance</span>
-                                        </a>
-                                        <p-progressSpinner *ngIf="rowData.downloadStatus == 'downloading'"
-                                        [style]="{width: '12px', height: '12px', 'margin-right': '.5em'}"></p-progressSpinner>
-                                    </div>
-                                    <ng-template #space_holder>
-                                        <div style="padding-right: 0.4em;">&nbsp;&nbsp;</div>
-                                    </ng-template>
-                                    <div style="padding-left:10px;" *ngIf="rowData.isInCart;else not_in_cart"
-                                        (click)="removeFromGlobalCart(rowData)">
-                                        <i class="faa faa-cart-plus green-cart"                                 aria-hidden="true" data-toggle="tooltip" title="Remove from cart"></i>
-                                    </div>
-                                    <div *ngIf="rowData.isInCart" style="margin-left: 0.5em;font-size: 0.5em">Added
-                                    </div>
-                                    <ng-template #not_in_cart>
-                                        <div style="padding-left:10px;" (click)="addToGlobalCart(rowData)">
-                                            <i class="faa faa-cart-plus blue-cart" 
-                                                aria-hidden="true" data-toggle="tooltip" title="Add to cart"></i>
-                                        </div>
-                                    </ng-template>
->>>>>>> acb8b624
                                 </div>
                                 <ng-template #space_holder>
                                     <div style="padding-right: 0.4em;">&nbsp;&nbsp;</div>
