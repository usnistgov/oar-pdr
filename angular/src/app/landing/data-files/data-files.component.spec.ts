--- conflicted
+++ resolved
@@ -117,14 +117,10 @@
   it('_updateNodesFromCart()', async(() => {
     let dc: DataCart = DataCart.openCart("goob");
     dc.addFile(component.ediid, component.record.components[1]);
-<<<<<<< HEAD
+    dc.addFile(component.ediid, component.record.components[2]);
     let status = component._updateNodesFromCart(component.files, dc);
-    expect(status[0]).toBeFalsy();
+    expect(status[0]).toBeTruthy();
     expect(status[1]).toBeFalsy();
-=======
-    dc.addFile(component.ediid, component.record.components[2]);
-    expect(component._updateNodesFromCart(component.files, dc)).toBeTruthy();
->>>>>>> faf49754
   }));
 
   it('toggleAllFilesInGlobalCart()', fakeAsync(() => {
