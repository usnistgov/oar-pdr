--- conflicted
+++ resolved
@@ -12,11 +12,6 @@
 import { By } from "@angular/platform-browser";
 import { MetricsData } from "../metrics-data";
 
-<<<<<<< HEAD
-=======
-import * as _ from 'lodash-es';
-
->>>>>>> 360e7678
 describe('AboutdatasetComponent', () => {
     let component: AboutdatasetComponent;
     let fixture: ComponentFixture<AboutdatasetComponent>;
@@ -135,11 +130,6 @@
     });
 
     it('getDownloadURL()', () => {
-<<<<<<< HEAD
         expect(component.getDownloadURL()).toEqual("https://data.nist.gov/od/id/ark:/88434/mds0000fbk?format=nerdm");
-=======
-        let url = component.getDownloadURL().substring(component.getDownloadURL().split("/", 3).join("/").length);
-        expect(url).toEqual("/rmm/records/?@id=ark:/88434/mds0000fbk");
->>>>>>> 360e7678
     });
 });