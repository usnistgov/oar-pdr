import { ElementRef } from '@angular/core';
import { async, ComponentFixture, TestBed } from '@angular/core/testing';
import { TransferState } from '@angular/platform-browser';
import { Title }    from '@angular/platform-browser';
import { ActivatedRoute, Router, Routes } from '@angular/router';
import { HttpClientTestingModule } from '@angular/common/http/testing';
import { BrowserAnimationsModule } from '@angular/platform-browser/animations';
import { DatePipe } from '@angular/common';
import { ToastrModule } from 'ngx-toastr';

import { ModalService } from '../shared/modal-service';
import { LandingPageModule } from './landingpage.module';
import { LandingPageComponent } from './landingpage.component';
import { AngularEnvironmentConfigService } from '../config/config.service';
import { AppConfig } from '../config/config'
import { MetadataTransfer, NerdmRes } from '../nerdm/nerdm'
import { MetadataService, TransferMetadataService } from '../nerdm/nerdm.service'
import { MetadataUpdateService } from './editcontrol/metadataupdate.service';
import { UserMessageService } from '../frame/usermessage.service';
import { AuthService, WebAuthService, MockAuthService } from './editcontrol/auth.service';
import { CartService } from "../datacart/cart.service";
import { DownloadService } from "../shared/download-service/download-service.service";
import { TestDataService } from '../shared/testdata-service/testDataService';
import { GoogleAnalyticsService } from '../shared/ga-service/google-analytics.service';
import * as mock from '../testing/mock.services';
import {RouterTestingModule} from "@angular/router/testing";
import { testdata } from '../../environments/environment';

describe('LandingPageComponent', () => {
    let component : LandingPageComponent;
    let fixture : ComponentFixture<LandingPageComponent>;
    let cfg : AppConfig;
    let plid : Object = "browser";
    let ts : TransferState = new TransferState();
    let nrd : NerdmRes;
    let mdt : MetadataTransfer;
    let mds : MetadataService;
    let route : ActivatedRoute;
    let router : Router;
    let authsvc : AuthService = new MockAuthService()
    // let title : mock.MockTitle;

    let routes : Routes = [
        { path: 'od/id/:id', component: LandingPageComponent },
        { path: 'od/id/ark:/88434/:id', component: LandingPageComponent }
    ];

    beforeEach(() => {
        cfg = (new AngularEnvironmentConfigService(plid, ts)).getConfig() as AppConfig;
        cfg.locations.pdrSearch = "https://goob.nist.gov/search";
        cfg.status = "Unit Testing";
        cfg.appVersion = "2.test";
        cfg.editEnabled = false;

        nrd = testdata['test1'];
        /*
        nrd = {
            "@type": [ "nrd:SRD", "nrdp:DataPublication", "nrdp:DataPublicResource" ],
            "@id": "goober",
            title: "All About Me!"
        }
        */
        mdt = new MetadataTransfer();
        mdt.set("goober", nrd)
        mds = new TransferMetadataService(mdt);

        let r : unknown = new mock.MockActivatedRoute("/id/goober", {id: "goober"});
        route = r as ActivatedRoute;
    });

    let setupComponent = function() {
        TestBed.configureTestingModule({
            imports: [
<<<<<<< HEAD
                HttpClientModule, BrowserAnimationsModule, LandingPageModule, 
                RouterTestingModule.withRoutes(routes), 
=======
                HttpClientTestingModule, BrowserAnimationsModule, LandingPageModule, ToolsModule, CitationModule,
                RouterTestingModule.withRoutes(routes),
>>>>>>> 0ea0bd2e
                ToastrModule.forRoot({
                    toastClass: 'toast toast-bootstrap-compatibility-fix'
                })
            ],
            providers: [
                { provide: ActivatedRoute,  useValue: route },
                { provide: ElementRef,      useValue: null },
                { provide: AppConfig,       useValue: cfg },
                { provide: MetadataService, useValue: mds },
                { provide: AuthService,     useValue: authsvc }, 
                UserMessageService, MetadataUpdateService, DatePipe,
                CartService, DownloadService, TestDataService, GoogleAnalyticsService, ModalService
            ]
        }).compileComponents();

        router = TestBed.get(Router);
        fixture = TestBed.createComponent(LandingPageComponent);
        component = fixture.componentInstance;
        fixture.detectChanges();
    }

    it("should set title bar", function() {
        setupComponent();
        expect(component.getDocumentTitle()).toBe("PDR: "+nrd.title);
    });

    it("includes landing display", function() {
        setupComponent();
        expect(component).toBeTruthy();
        let cmpel = fixture.nativeElement;
        let el = cmpel.querySelector("h2");
        expect(el).toBeTruthy();
        expect(el.textContent).toContain(nrd.title);
    });

});<|MERGE_RESOLUTION|>--- conflicted
+++ resolved
@@ -1,7 +1,6 @@
 import { ElementRef } from '@angular/core';
 import { async, ComponentFixture, TestBed } from '@angular/core/testing';
 import { TransferState } from '@angular/platform-browser';
-import { Title }    from '@angular/platform-browser';
 import { ActivatedRoute, Router, Routes } from '@angular/router';
 import { HttpClientTestingModule } from '@angular/common/http/testing';
 import { BrowserAnimationsModule } from '@angular/platform-browser/animations';
@@ -71,13 +70,8 @@
     let setupComponent = function() {
         TestBed.configureTestingModule({
             imports: [
-<<<<<<< HEAD
-                HttpClientModule, BrowserAnimationsModule, LandingPageModule, 
+                HttpClientTestingModule, BrowserAnimationsModule, LandingPageModule, 
                 RouterTestingModule.withRoutes(routes), 
-=======
-                HttpClientTestingModule, BrowserAnimationsModule, LandingPageModule, ToolsModule, CitationModule,
-                RouterTestingModule.withRoutes(routes),
->>>>>>> 0ea0bd2e
                 ToastrModule.forRoot({
                     toastClass: 'toast toast-bootstrap-compatibility-fix'
                 })
