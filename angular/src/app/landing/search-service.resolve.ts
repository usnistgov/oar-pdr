
// import { Injectable } from '@angular/core';
// import { Resolve, ActivatedRouteSnapshot } from '@angular/router';
// import { SearchService } from '../shared/search-service/index';
// import { RouterStateSnapshot } from '@angular/router/src/router_state';
// import { Observable } from 'rxjs/Observable';
// // import { catchError } from 'rxjs/operators';
// import { Router } from '@angular/router';
// import * as _ from 'lodash';
// import { Console } from '@angular/core/src/console';
// import 'rxjs/add/observable/of';
// import {first, tap} from 'rxjs/operators';
// import {of} from 'rxjs/observable/of';
// import {PLATFORM_ID, Inject} from '@angular/core';
// import {isPlatformServer} from '@angular/common';
// import {makeStateKey, TransferState} from '@angular/platform-browser';
// import { _throw } from 'rxjs/observable/throw';
// @Injectable()
// export class SearchResolve implements Resolve<any> {
   
//   constructor(private searchService: SearchService,
//               @Inject(PLATFORM_ID) private platformId,
//               private transferState:TransferState, private rtr: Router) {}
 
//   /** Working below **/
//   //  constructor(private searchService: SearchService) {}
  
<<<<<<< HEAD
  // resolve(route: ActivatedRouteSnapshot) {
  //   return this.searchService.(route.params['id']);
  // }
  resolve(route: ActivatedRouteSnapshot, state: RouterStateSnapshot): Observable<any> {
    var recordid = route.params['id'];

    //console.log(state.url.toString().split("/id/").pop());
    if(state.url.toString().includes("ark")){
      recordid =  state.url.toString().split("/id/").pop();
    }
   
    const recordid_KEY = makeStateKey<any>('record-' + recordid);

    if (this.transferState.hasKey(recordid_KEY)) {
        console.log("1. Is it here @@@");
        const record = this.transferState.get<any>(recordid_KEY, null);
        this.transferState.remove(recordid_KEY);
        return of(record);
    }
    else {
        // return this.searchService.testdata() 
        return this.searchService.searchById(recordid)
        .catch((err: Response, caught: Observable<any[]>) => {
            if (err !== undefined) {
              console.log("ERROR STATUS :::"+err.status);
              if(err.status >= 500){
                this.rtr.navigate(["/usererror", recordid,{ errorcode : err.status}]);
              }
              if(err.status >= 400 && err.status < 500 ){
                 this.rtr.navigate(["/usererror", recordid, { errorcode : err.status}]); 
              }
              //return Observable.throw('The Web server (running the Web site) is currently unable to handle the request.');
            }
            return Observable.throw(caught);
          })
            .pipe(
=======
//   // resolve(route: ActivatedRouteSnapshot) {
//   //   return this.searchService.(route.params['id']);
//   // }
//   resolve(route: ActivatedRouteSnapshot, state: RouterStateSnapshot): Observable<any> {
//     var recordid = route.params['id'];
//     if(state.url.toString().includes("ark")){
//       recordid =  state.url.toString().split("/id/").pop();
//     }
   
//     const recordid_KEY = makeStateKey<any>('record-' + recordid);
    
//     if (this.transferState.hasKey(recordid_KEY)) {
//         console.log("1. Is it here @@@");
//         const record = this.transferState.get<any>(recordid_KEY, null);
//         this.transferState.remove(recordid_KEY);
//         return of(record);
//     }
//     else {
//         // return this.searchService.testdata() 
//         return this.searchService.searchById(recordid)
//         .catch((err: Response, caught: Observable<any[]>) => {
//             if (err !== undefined) {
//               console.log("ERROR STATUS :::"+err.status);
//               if(err.status >= 500){
//                 this.rtr.navigate(["/usererror", recordid,{ errorcode : err.status}]);
//               }
//               if(err.status >= 400 && err.status < 500 ){
//                  this.rtr.navigate(["/usererror", recordid, { errorcode : err.status}]); 
//               }
//               //return Observable.throw('The Web server (running the Web site) is currently unable to handle the request.');
//             }
//             return Observable.throw(caught);
//           })
//             .pipe(
>>>>>>> e50e7c8c
               
//                 tap(record => {
//                     if (isPlatformServer(this.platformId)) {
                        
//                       console.log("2 . Is it here @@@:"+this.platformId);
//                         this.transferState.set(recordid_KEY, record);
//                     //    console.log(this.transferState.toJson()); 
//                     }
//                 })
//             );
//     }
//   }
// }


  <|MERGE_RESOLUTION|>--- conflicted
+++ resolved
@@ -1,31 +1,30 @@
 
-// import { Injectable } from '@angular/core';
-// import { Resolve, ActivatedRouteSnapshot } from '@angular/router';
-// import { SearchService } from '../shared/search-service/index';
-// import { RouterStateSnapshot } from '@angular/router/src/router_state';
-// import { Observable } from 'rxjs/Observable';
-// // import { catchError } from 'rxjs/operators';
-// import { Router } from '@angular/router';
-// import * as _ from 'lodash';
-// import { Console } from '@angular/core/src/console';
-// import 'rxjs/add/observable/of';
-// import {first, tap} from 'rxjs/operators';
-// import {of} from 'rxjs/observable/of';
-// import {PLATFORM_ID, Inject} from '@angular/core';
-// import {isPlatformServer} from '@angular/common';
-// import {makeStateKey, TransferState} from '@angular/platform-browser';
-// import { _throw } from 'rxjs/observable/throw';
-// @Injectable()
-// export class SearchResolve implements Resolve<any> {
+import { Injectable } from '@angular/core';
+import { Resolve, ActivatedRouteSnapshot } from '@angular/router';
+import { SearchService } from '../shared/search-service/index';
+import { RouterStateSnapshot } from '@angular/router/src/router_state';
+import { Observable } from 'rxjs/Observable';
+// import { catchError } from 'rxjs/operators';
+import { Router } from '@angular/router';
+import * as _ from 'lodash';
+import { Console } from '@angular/core/src/console';
+import 'rxjs/add/observable/of';
+import {first, tap} from 'rxjs/operators';
+import {of} from 'rxjs/observable/of';
+import {PLATFORM_ID, Inject} from '@angular/core';
+import {isPlatformServer} from '@angular/common';
+import {makeStateKey, TransferState} from '@angular/platform-browser';
+import { _throw } from 'rxjs/observable/throw';
+@Injectable()
+export class SearchResolve implements Resolve<any> {
    
-//   constructor(private searchService: SearchService,
-//               @Inject(PLATFORM_ID) private platformId,
-//               private transferState:TransferState, private rtr: Router) {}
+  constructor(private searchService: SearchService,
+              @Inject(PLATFORM_ID) private platformId,
+              private transferState:TransferState, private rtr: Router) {}
  
 //   /** Working below **/
 //   //  constructor(private searchService: SearchService) {}
   
-<<<<<<< HEAD
   // resolve(route: ActivatedRouteSnapshot) {
   //   return this.searchService.(route.params['id']);
   // }
@@ -61,8 +60,7 @@
             }
             return Observable.throw(caught);
           })
-            .pipe(
-=======
+            // .pipe(
 //   // resolve(route: ActivatedRouteSnapshot) {
 //   //   return this.searchService.(route.params['id']);
 //   // }
@@ -97,7 +95,6 @@
 //             return Observable.throw(caught);
 //           })
 //             .pipe(
->>>>>>> e50e7c8c
                
 //                 tap(record => {
 //                     if (isPlatformServer(this.platformId)) {
@@ -108,9 +105,9 @@
 //                     }
 //                 })
 //             );
-//     }
-//   }
-// }
+    }
+  }
+}
 
 
   