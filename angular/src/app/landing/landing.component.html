--- conflicted
+++ resolved
@@ -1,4 +1,3 @@
-<<<<<<< HEAD
 <div [@changeMode]=currentMode style="background-color: #153971;color: #FFFFFF;height: 3em;">
   <button type="button" (click)="setRecordEditmode(false)" pButton type="submit"
     style="float:right;margin:.5em 1em .5em 0em;width:150px; height:2em; background-color:grey;color:white;padding-right: 1em;"
@@ -19,8 +18,6 @@
     Edit
   </button>
 </div>
-=======
->>>>>>> 823bd0fb
 <div class="ui-grid ui-grid-responsive ui-grid-pad center">
   <div class="card landingcard">
     <!-- <div id="overlay" *ngIf="isLocalProcessing"> -->
@@ -45,12 +42,8 @@
                 <b *ngSwitchCase="'nrdp:PublicDataResource'">Public Data Resource</b>
                 <b *ngSwitchDefault></b>
               </span>
-<<<<<<< HEAD
-              <div *ngIf="record.length !== 0 && inBrowser" class="ui-sm-1 d-none d-sm-block d-md-none ">
-=======
               <div *ngIf="record.length !== 0 && inBrowser"
                    class="ui-sm-1 d-none d-block d-sm-block d-md-none ">
->>>>>>> 823bd0fb
                 <button style="float: right" type="button" pButton icon="faa faa-list"
                   class="ui-button ui-button-icon-only" (click)="menu3.toggle($event)"></button>
                 <p-menu #menu3 class="rightMenuStylePop" popup="popup" [model]="rightmenu"></p-menu>
@@ -127,38 +120,11 @@
             </div>
           </div>
           <div class="ui-g">
-<<<<<<< HEAD
             <div class="ui-g-8 ui-md-8 ui-lg-8 ui-sm-12 contactPoint">
               <div *ngIf="!record.contactPoint; else hasContacts">
                 <div [@changeBorderColor]=contactObj.currentState *ngIf="recordEditmode"
                   style="text-align: left; vertical-align: top;display: inline-block;padding-right: .5em;">
                   Contact:
-=======
-            <div class="ui-g-8 ui-md-8 ui-lg-8 ui-sm-12 contactPoint" *ngIf="record.contactPoint">
-              Contact:
-              <strong>
-                <a class="font14" *ngIf="isEmail" href="{{record.contactPoint.hasEmail}}" target="_top" (click)="gaService.gaTrackEvent('Email', $event, 'Resource title: ' + record.title, record.contactPoint.hasEmail)">
-                  {{record.contactPoint.fn}}</a>
-                <span *ngIf="!isEmail">{{record.contactPoint.fn}}</span>
-              </strong>..
-              <i style="cursor: pointer;" class="faa"
-                [ngClass]="{'faa-plus-square-o': !clickContact, 'faa-minus-square-o': clickContact}" aria-hidden="true"
-                (click)="closeContent = !closeContent; clickContact=expandContact();"></i>
-              <div [collapse]="!closeContent" class="card card-body bg-faded">
-                <span class="" *ngIf="record.contactPoint.fn">
-                  <span>{{record.contactPoint.fn}}</span>
-                </span>
-                <span class="font14" *ngIf="isEmail">
-                  <br><strong>Email:</strong>
-                  <a *ngIf="isEmail" href="{{record.contactPoint.hasEmail}}" target="_top" (click)="gaService.gaTrackEvent('Email', $event, 'Resource title: ' + record.title, record.contactPoint.hasEmail)">
-                    {{record.contactPoint.hasEmail.split(":")[1]}}</a>
-                </span>
-                <div class="font14" *ngIf="record.contactPoint.address">
-                  <span><b>Address:</b></span>
-                  <div *ngFor="let address of record.contactPoint.address">
-                    {{address}}
-                  </div>
->>>>>>> 823bd0fb
                 </div>
                 <button [@changeOpacity]=contactObj.currentState *ngIf="recordEditmode && !contactObj.detailEditmode"
                   [style.opacity]="contactObj.buttonOpacity" type="button" (click)="openContactModal()"
@@ -172,8 +138,8 @@
                   <div [@changeBorderColor]=contactObj.currentState style="display: inline-block; padding-right: .5em">
                     Contact:
                     <strong>
-                      <a class="font14" *ngIf="isEmail" href="{{record.contactPoint.hasEmail}}" target="_top">
-                        {{record.contactPoint.fn}}</a>
+                        <a class="font14" *ngIf="isEmail" href="{{record.contactPoint.hasEmail}}" target="_top" (click)="gaService.gaTrackEvent('Email', $event, 'Resource title: ' + record.title, record.contactPoint.hasEmail)">
+                            {{record.contactPoint.fn}}</a>
                       <span *ngIf="!isEmail">{{record.contactPoint.fn}}</span>
                     </strong>..
                     <i style="cursor: pointer;" class="faa"
@@ -185,8 +151,8 @@
                       </span>
                       <span class="font14" *ngIf="isEmail">
                         <br><strong>Email:</strong>
-                        <a *ngIf="isEmail" href="{{record.contactPoint.hasEmail}}" target="_top">
-                          {{record.contactPoint.hasEmail.split(":")[1]}}</a>
+                        <a *ngIf="isEmail" href="{{record.contactPoint.hasEmail}}" target="_top" (click)="gaService.gaTrackEvent('Email', $event, 'Resource title: ' + record.title, record.contactPoint.hasEmail)">
+                            {{record.contactPoint.hasEmail.split(":")[1]}}</a>
                       </span>
                       <div class="font14" *ngIf="record.contactPoint.address">
                         <span><b>Address:</b></span>
@@ -254,12 +220,8 @@
             <div class="ui-g-4 ui-md-4 ui-lg-4 ui-sm-12">
               <span *ngIf="HomePageLink">
                   <span *ngIf="inBrowser; else visitHomeOnServer">
-<<<<<<< HEAD
-                    <button pButton class="homePageLink" icon="faa faa-external-link"
-                      label="Visit Home Page" style="padding: 0 1em 0 2em;height: 2.5em;" (click)="visitHomePage(record.landingPage)"></button>
-=======
-                    <button pButton type="button" class="homePageLink" icon="faa faa-external-link" label="Visit Home Page" (click)="gaService.gaTrackEvent('datasource', $event, 'Resource title: '+record.title, record.landingPage)"></button>
->>>>>>> 823bd0fb
+                    <button pButton type="button" class="homePageLink" icon="faa faa-external-link"
+                      label="Visit Home Page" style="padding: 0 1em 0 2em;height: 2.5em;" (click)="visitHomePage(record.landingPage, $event, 'Resource title: '+record.title)"></button>
                   </span>
                   <ng-template #visitHomeOnServer>Visit Home Page</ng-template>
               </span>
