<div *ngIf="editEnabled" style="background-color: #153971;color: #FFFFFF; height: 3em;">
  <button type="button" (click)="cancelRecord()" pButton type="submit"
    style="float:right;margin:.5em 2em .5em 0em;width:150px; height:2em; background-color:green;color:white;"
    [disabled]="!recordEditmode || fieldObject.title.detailEditmode">
    <i class="faa faa-trash faa-1x icon-white" style="color: #fff;padding-left: .2em;padding-right: .2em;"></i>
    Discard
  </button>
  <button type="button" (click)="saveRecord()" pButton type="submit"
    style="float:right;margin:.5em 1em .5em 0em;width:150px; height:2em; background-color:green;color:white;padding-right: 1em;"
    [disabled]="!recordEditmode || fieldObject.title.detailEditmode">
    <i class="faa faa-save faa-1x icon-white" style="color: #fff;padding-left: .2em;padding-right: .2em;"></i>
    Submit
  </button>
  <button *ngIf="!recordEditmode" type="button" (click)="setRecordEditmode(true)" pButton type="submit"
    style="float:right;margin:.5em 1em .5em 1em;width:150px; height:2em; background-color:green;color:white;padding-right: 1em;">
    <i class="faa faa-pencil faa-1x icon-white" style="color: #fff;padding-left: .5em;padding-right: .5em;"></i>
    Edit
  </button>
  <button *ngIf="recordEditmode" type="button" (click)="setRecordEditmode(false)" pButton type="submit"
    style="float:right;margin:.5em 1em .5em 1em;width:150px; height:2em; background-color:green;color:white;padding-right: 1em;">
    <i class="faa faa-sign-out faa-1x icon-white" style="color: #fff;padding-left: .2em;padding-right: .2em;"></i>
    Quit Edit
  </button>
</div>
<div *ngIf="editEnabled">
  <div class="top_message" *ngIf="!recordEditmode; else editmode">
    <span *ngIf="updateDate; else noDraft" style="color: rgb(255, 115, 0);">You have draft data edited on
      {{updateDate}}. Click on edit button to continue editing.</span>
    <ng-template #noDraft>
      <span>To edit current data, click on Edit button.</span>
    </ng-template>
  </div>
  <ng-template #editmode>
    <div class="top_message">
      <span>This record was edited on: </span>
      <span *ngIf="updateDate; else modifyDate">{{updateDate}}</span>
      <ng-template #modifyDate>
        <span>{{record.modified}}</span>
      </ng-template>
    </div>
  </ng-template>
  <div *ngIf="displayError" style="color: red; padding: 1em;">
    Ooops! {{errorMsg}}. If problem persists, please contact us at <a
      href="mailto:datasupport@nist.gov?subject=PDR:Error updating field&body={{errorMsgDetail}}">datasupport@nist.gov</a>
    to report the problem.
  </div>
</div>
<div class="ui-grid ui-grid-responsive ui-grid-pad center" style="border: 0px solid white;">
  <div class="card landingcard">
    <!-- <div id="overlay" *ngIf="isLocalProcessing"> -->
    <!-- <div class="loading" *ngIf="isLocalProcessing"></div> -->
    <!-- </div> -->
    <div *ngIf="record || isId === false">
      <div *ngIf="!isLoading" class="ui-g">
        <div class="ui-g-10 ui-md-10 ui-lg-10 ui-sm-12" style="padding-left: 1%">
          <b>No Landing page available</b>
          <p>{{errorMsgDetail}}</p>
        </div>
      </div>
    </div>
    <div *ngIf="record && isId === true">
      <div class="ui-g">
        <div class="ui-g-10 ui-md-10 ui-lg-10 ui-sm-12">
          <div class="ui-g">
            <div class="ui-g-12 ui-md-12 ui-lg-12 ui-sm-12">
              <span class="recordType" [ngSwitch]="record['@type'][0]">
                <b *ngSwitchCase="'nrd:SRD'">Standard Reference Data</b>
                <b *ngSwitchCase="'nrdp:DataPublication'">Data Publication</b>
                <b *ngSwitchCase="'nrdp:PublicDataResource'">Public Data Resource</b>
                <b *ngSwitchDefault></b>
              </span>
              <div *ngIf="record.length !== 0 && inBrowser" class="ui-sm-1 d-none d-block d-sm-block d-md-none ">
                <button style="float: right" type="button" pButton icon="faa faa-list"
                  class="ui-button ui-button-icon-only" (click)="menu3.toggle($event)"></button>
                <p-menu #menu3 class="rightMenuStylePop" popup="popup" [model]="rightmenu"></p-menu>
              </div>
              <br>
              <div style="display: table;">
                <div class="editable_container">
                  <div class="editable_field" *ngIf="!record.title; else hasTitle">
                    <span class="title">
                      <h2 [ngStyle]="getFieldStyle('title')">{{record.title}}</h2>
                    </span>
                  </div>
                  <ng-template #hasTitle>
                    <div class="title editable_field">
                      <h2 [ngStyle]="getFieldStyle('title')">{{record.title}}</h2>
                    </div>
                  </ng-template>
                  <button class="edit_button" *ngIf="recordEditmode" type="button" (click)="openModal('title')">
                    <i class="faa faa-pencil icon_enabled" data-toggle="tooltip" title="Edit title"></i>
                  </button>
                  <button class="undo_button" *ngIf="recordEditmode" type="button"
                    [disabled]="!fieldObject.title.edited" (click)="undoEditing('title')">
                    <i class="faa faa-undo"
                      [ngClass]="{'icon_enabled': fieldObject.title.edited, 'icon_disabled':!fieldObject.title.edited }"
                      data-toggle="tooltip" title="Undo title"></i>
                  </button>
                </div>
              </div>
              <div style="display: table">
                <div class="editable_container">
                  <div class="editable_field" *ngIf="!record.authors; else hasAuthors">
                    <div class="editable_field" *ngIf="recordEditmode" [ngStyle]="getFieldStyle('authors')">
                      Authors:
                    </div>
                  </div>
                  <ng-template #hasAuthors>
                    <div class="editable_field" style="max-width:calc(100% - 4em);"
                      [ngStyle]="getFieldStyle('authors')">
                      <div *ngIf="record.authors">
                        <span *ngFor="let author of record.authors; let i = index">
                          {{ author.fn }}<span *ngIf="i < record.authors.length-1 ">,</span>
                        </span>
                        <i style="cursor: pointer; margin-left: 0.5rem;" class="faa"
                          [ngClass]="{'faa-plus-square-o': !clickAuthors, 'faa-minus-square-o': clickAuthors}"
                          aria-hidden="true"
                          (click)="isCollapsedContent = !isCollapsedContent; clickAuthors = expandClick();"></i>
                      </div>
                      <div [collapse]="!isCollapsedContent" class="card card-block card-header customcard">
                        <div class="" *ngIf="record.authors">
                          <span><b>Authors:</b></span>
                          <div *ngFor="let author of record.authors; let i = index">
                            <div>{{ author.fn}}</div>
                            <div *ngFor="let aff of author.affiliation" style="padding-left: 1em;">
                              <div>{{aff.title}}</div>
                              <div>{{aff.dept}}</div>
                            </div>
                          </div>
                        </div>
                      </div>
                    </div>
                  </ng-template>
                  <button class="edit_button" *ngIf="recordEditmode" type="button" (click)="openModal('authors')">
                    <i class="faa faa-pencil icon_enabled" data-toggle="tooltip" title="Edit authors"></i>
                  </button>
                  <button class="undo_button" *ngIf="recordEditmode" type="button"
                    [disabled]="!fieldObject.authors.edited" (click)="undoEditing('authors')">
                    <i class="faa faa-undo"
                      [ngClass]="{'icon_enabled': fieldObject.authors.edited, 'icon_disabled':!fieldObject.authors.edited }"
                      data-toggle="tooltip" title="Undo authors"></i>
                  </button>
                </div>
              </div>
              <!-- <p></p> -->
            </div>
            <div class="ui-g-8 ui-md-8 ui-lg-8 ui-sm-12">
              <div style="display: table;">
                <div class="editable_container">
                  <div class="editable_field" *ngIf="!record.contactPoint; else hasContacts">
                    <div class="editable_field" *ngIf="recordEditmode" [ngStyle]="getFieldStyle('contactPoint')">
                      Contact:
                    </div>
                  </div>
                  <ng-template #hasContacts>
                    <div class="editable_field" style="max-width:calc(100% - 4em);"
                      [ngStyle]="getFieldStyle('contactPoint')">
                      Contact:
                      <strong>
                        <a class="font14" *ngIf="isEmail" href="{{record.contactPoint.hasEmail}}" target="_top"
                          (click)="gaService.gaTrackEvent('Email', $event, 'Resource title: ' + record.title, record.contactPoint.hasEmail)">
                          {{record.contactPoint.fn}}</a>
                        <span *ngIf="!isEmail">{{record.contactPoint.fn}}</span>
                      </strong>..
                      <i style="cursor: pointer;" class="faa"
                        [ngClass]="{'faa-plus-square-o': !clickContact, 'faa-minus-square-o': clickContact}"
                        aria-hidden="true" (click)="closeContent = !closeContent; clickContact=expandContact();"></i>
                      <div [collapse]="!closeContent" class="card card-body bg-faded">
                        <span class="" *ngIf="record.contactPoint.fn">
                          <span>{{record.contactPoint.fn}}</span>
                        </span>
                        <span class="font14" *ngIf="isEmail">
                          <br><strong>Email:</strong>
                          <a *ngIf="isEmail" href="{{record.contactPoint.hasEmail}}" target="_top"
                            (click)="gaService.gaTrackEvent('Email', $event, 'Resource title: ' + record.title, record.contactPoint.hasEmail)">
                            {{record.contactPoint.hasEmail.split(":")[1]}}</a>
                        </span>
                        <div class="font14" *ngIf="record.contactPoint.address">
                          <span><b>Address:</b></span>
                          <div *ngFor="let address of record.contactPoint.address">
                            {{address}}
                          </div>
                        </div>
                      </div>
                    </div>
                  </ng-template>
                  <button class="edit_button" *ngIf="recordEditmode" type="button" (click)="openModal('contactPoint')">
                    <i class="faa faa-pencil icon_enabled" data-toggle="tooltip" title="Edit contactPoint"></i>
                  </button>
                  <button class="undo_button" *ngIf="recordEditmode" type="button"
                    [disabled]="!fieldObject.contactPoint.edited" (click)="undoEditing('contactPoint')">
                    <i class="faa faa-undo"
                      [ngClass]="{'icon_enabled': fieldObject.contactPoint.edited, 'icon_disabled':!fieldObject.contactPoint.edited }"
                      data-toggle="tooltip" title="Undo contactPoint"></i>
                  </button>
                </div>
              </div>
              <span *ngIf="isId">Identifier: </span>
              <span *ngIf="isDOI"><i> <a class="font14" href="https://doi.org/{{record.doi.split(':')[1]}}"
                    (click)="gaService.gaTrackEvent('outbound', $event, 'Resource title: ' + record.title, 'https://doi.org/'+record.doi.split(':')[1])">{{record.doi}}</a></i></span>
              <span *ngIf="!isDOI"><i> <a class="font14"
                    href="{{ cfg.get('landingPageService','/od/id/') }}{{record['@id']}}"
                    (click)="gaService.gaTrackEvent('outbound', $event, 'Resource title: ' + record.title, cfg.get('landingPageService','/od/id/')+record['@id'])">{{record["@id"]}}</a></i>
              </span>
              <span *ngIf="checkReferences()"><br>
                <span>Described in article: </span>
                <small *ngFor="let refs of record['references']; let i =index">
                  <span style="padding-left:2.75em" *ngIf="refs.refType == 'IsDocumentedBy'">
                    <br><i class="faa faa-external-link">
                      <a class="font14" href={{refs.location}} target="blank"
                        (click)="gaService.gaTrackEvent('outbound', $event, 'Resource title: ' + record.title, refs.location)">{{ refs.label }}</a></i>
                    <span *ngIf="i < record.references.length-1 ">,</span>
                  </span>
                </small>
              </span><br>
              <span class="" *ngIf="record.version"> Version: <strong>{{record.version}}</strong></span>
              <span class="" *ngIf="record.versionHistory" style="padding-right: 15pt;">...
                <i style="cursor: pointer;" class="faa" aria-hidden="true"
                  [ngClass]="{'faa-plus-square-o': !clickHistory, 'faa-minus-square-o': clickHistory}"
                  (click)="closeHistory = !closeHistory; clickHistory = expandHistory();"></i>
              </span>
              <span class="" *ngIf="record.issued" style="padding-right: 10pt;"> Released:
                <strong>{{record.issued}}</strong></span>
              <span class="" *ngIf="record.modified" style="padding-right: 10pt;"> Last modified:
                <strong>{{record.modified}}</strong></span>
              <div class="card customcard" [collapse]="!closeHistory">
                <b>Version History:</b>
                <span *ngFor="let release of record.versionHistory">
                  <br> <b [innerHTML]="renderRelVer(release, record.version)"></b> &nbsp;&nbsp;
                  <span *ngIf="release.issued">Released: {{release.issued}}</span>
                  <span *ngIf="release.location || release.refid"> &nbsp;&nbsp;
                    <i [innerHTML]="renderRelId(release, record.version)"></i>
                  </span>
                  <span *ngIf="release.description"> <br> &nbsp;&nbsp;&nbsp;&nbsp;&nbsp;&nbsp;
                    <i>{{release.description}}</i>
                  </span>
                </span>
              </div>
              <p style="margin-top: 10px;" *ngIf="newer.location">
                <b>There is a more recent release of this resource available: &nbsp;&nbsp;
                  <a href="{{newer.location}}"
                    (click)="gaService.gaTrackEvent('outbound', $event, 'Resource title: ' + record.title, newer.label)">{{newer.label}}</a></b>
              </p>
            </div>

            <div class="ui-g-4 ui-md-4 ui-lg-4 ui-sm-12">
              <span *ngIf="HomePageLink" style="float: right;">
                <span *ngIf="inBrowser; else visitHomeOnServer">
                  <button type="button"
                    (click)="visitHomePage(record.landingPage, $event, 'Resource title: '+record.title)" pButton
                    type="submit"
                    style="float:right;margin:.5em 1em .5em 0em;width:200px; height:2em; background-color:#1471AE;color:white;padding-right: 1em;"
                    [disabled]="recordEditmode">
                    <i class="faa faa-external-link" style="color: #fff;padding-left: .5em;padding-right: .5em;"></i>
                    Visit Home Page
                  </button>
                </span>
                <ng-template #visitHomeOnServer>Visit Home Page</ng-template>
              </span>
            </div>
          </div>

          <div class="ui-g">
            <div class="ui-g-12 ui-md-12 ui-lg-12 ui-sm-12">
<<<<<<< HEAD
              <description-resources [record]="record" [originalRecord]="originalRecord" [files]="files" [distdownload]="distdownload" [filescount]="filescount" [metadata]="metadata" [inBrowser]="inBrowser" [recordEditmode]="recordEditmode" [fieldObject]="fieldObject" (errorMsgChanged)="changeErrorMsg($event)" (undo)="undoEditing($event)" (openModal)="openModal($event)">
=======
              <description-resources [record]="record" [originalRecord]="originalRecord" [files]="files"
                [distdownload]="distdownload" [isInternal]="isInternal" [filescount]="filescount" [metadata]="metadata"
                [inBrowser]="inBrowser" [recordEditmode]="recordEditmode" [fieldObject]="fieldObject"
                (errorMsgChanged)="changeErrorMsg($event)" (undo)="undoEditing($event)" (openModal)="openModal($event)">
>>>>>>> 5aaec038
              </description-resources>
              <metadata-detail [record]="record" [serviceApi]="serviceApi" [inBrowser]="inBrowser"
                [metadata]="metadata">
              </metadata-detail>
            </div>
            <div *ngIf="record.length !== 0 && inBrowser">
              <p-dialog class="citationDialog" [closable]="false" [(visible)]="display" modal="modal" width="550"
                height="330" responsive="true" #citeDialog>
                <p-header> Citation
                  <button style="position:relative; float:right; background-color:#1E6BA1; " type="button" pButton
                    icon="faa faa-close" (click)="closeDialog()"></button>
                </p-header>
                <span><b>Copy the recommended text to cite this resource </b></span> <br><br>
                <p contenteditable="false" style="font-size: 14px;">{{ citeString }}</p>
                <br>
                <a target="citationsRecommendation"
                  href="https://www.nist.gov/director/copyright-fair-use-and-licensing-statements-srd-data-and-software#citations"
                  (click)="gaService.gaTrackEvent('outbound', $event, 'Resource title: ' + record.title)">See
                  also NIST Citation Recommendations</a>
              </p-dialog>
            </div>
          </div>
        </div>

        <div class="ui-g-2 ui-md-2 ui-lg-2 ui-sm-12">
          <div class="ui-g" style="position:sticky; top:0; ">
            <div class="ui-g-12 ui-md-12 ui-lg-12 ui-sm-12">
              <div class="d-none d-md-block d-lg-block d-xl-block ">
                <p-menu class="rightMenuStyle" [model]="rightmenu"></p-menu>
              </div>
            </div>
          </div>
        </div>
      </div>
    </div>
  </div>
</div><|MERGE_RESOLUTION|>--- conflicted
+++ resolved
@@ -262,14 +262,7 @@
 
           <div class="ui-g">
             <div class="ui-g-12 ui-md-12 ui-lg-12 ui-sm-12">
-<<<<<<< HEAD
               <description-resources [record]="record" [originalRecord]="originalRecord" [files]="files" [distdownload]="distdownload" [filescount]="filescount" [metadata]="metadata" [inBrowser]="inBrowser" [recordEditmode]="recordEditmode" [fieldObject]="fieldObject" (errorMsgChanged)="changeErrorMsg($event)" (undo)="undoEditing($event)" (openModal)="openModal($event)">
-=======
-              <description-resources [record]="record" [originalRecord]="originalRecord" [files]="files"
-                [distdownload]="distdownload" [isInternal]="isInternal" [filescount]="filescount" [metadata]="metadata"
-                [inBrowser]="inBrowser" [recordEditmode]="recordEditmode" [fieldObject]="fieldObject"
-                (errorMsgChanged)="changeErrorMsg($event)" (undo)="undoEditing($event)" (openModal)="openModal($event)">
->>>>>>> 5aaec038
               </description-resources>
               <metadata-detail [record]="record" [serviceApi]="serviceApi" [inBrowser]="inBrowser"
                 [metadata]="metadata">
