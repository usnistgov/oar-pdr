import { Component, OnChanges, Input, ViewChild } from '@angular/core';

import { AppConfig } from '../../config/config';
import { NerdmRes, NERDResource } from '../../nerdm/nerdm';
import { VersionComponent } from '../version/version.component';
import { GoogleAnalyticsService } from '../../shared/ga-service/google-analytics.service';

/**
 * a component that lays out the "identity" section of a landing page
 */
@Component({
    selector:      'pdr-resource-id',
    templateUrl:   './resourceidentity.component.html',
    styleUrls:   [
        './resourceidentity.component.css', '../landing.component.css'
    ]
})
export class ResourceIdentityComponent implements OnChanges {

    recordType: string = "";
    doiUrl: string = null;
    showHomePageLink: boolean = true;
    primaryRefs: any[] = [];

    // passed in by the parent component:
    @Input() record: NerdmRes = null;
    @Input() inBrowser: boolean = false;
    @Input() editEnabled: boolean = false;

    /**
     * create an instance of the Identity section
     */
    constructor(private cfg: AppConfig,
                private gaService: GoogleAnalyticsService)
    { }

    ngOnChanges() {
        if (this.recordLoaded())
            this.useMetadata();  // initialize internal component data based on metadata
    }

    recordLoaded() {
        return this.record && ! (Object.keys(this.record).length === 0);
    }

    /**
     * initial this component's internal data used to drive the display based on the 
     * input resource metadata
     */
    useMetadata(): void {
        this.showHomePageLink = this.isExternalHomePage(this.record['landingPage']);
        this.recordType = this.determineResourceLabel(this.record);

        if (this.record['doi'] !== undefined && this.record['doi'] !== "")
            this.doiUrl = "https://doi.org/" + this.record['doi'].substring(4);
        this.primaryRefs = (new NERDResource(this.record)).getPrimaryReferences();
    }    

    /**
     * return true if the given URL does not appear to be a PDR-generated home page URL.
     * Note that if the input URL is not a string, false is returned.  
     */
    public isExternalHomePage(url : string) : boolean {
        if (! url)
            return false;
        let pdrhomeurl = /^https?:\/\/(\w+)(\.\w+)*\/od\/id\//
        return ((url.match(pdrhomeurl)) ? false : true);
    }

    /**
     * analyze the NERDm resource metadata and return a label indicating the type of 
     * the resource described.  This is used as a label at the top of the page, just above 
     * the title.
     */
    public determineResourceLabel(resmd: NerdmRes): string {
        if (this.record instanceof Array && this.record.length > 0) {
            switch (this.record['@type'][0]) {
                case 'nrd:SRD':
                    return "Standard Reference Data";
                case 'nrdp:DataPublication':
                    return "Data Publication";
                case 'nrdp:PublicDataResource':
                    return "Public Data Resource";
            }
        }

        return "Data Resource";
    }

    /**
     * Google Analytics track event
     * @param url - URL that user visit
     * @param event - action event
     * @param title - action title
     */
<<<<<<< HEAD
     googleAnalytics(url: string, event, title) {
        this.gaService.gaTrackEvent('homepage', event, title, url);
    }
    
=======
    googleAnalytics(url: string, event, title) {
        this.gaService.gaTrackEvent('homepage', event, title, url);
    }

>>>>>>> aaa58ec0
    /*
     * uncomment this as needed for debugging purposes
     *
    @ViewChild(VersionComponent)
    versionCmp : VersionComponent;
     */

}<|MERGE_RESOLUTION|>--- conflicted
+++ resolved
@@ -93,17 +93,10 @@
      * @param event - action event
      * @param title - action title
      */
-<<<<<<< HEAD
-     googleAnalytics(url: string, event, title) {
-        this.gaService.gaTrackEvent('homepage', event, title, url);
-    }
-    
-=======
     googleAnalytics(url: string, event, title) {
         this.gaService.gaTrackEvent('homepage', event, title, url);
     }
 
->>>>>>> aaa58ec0
     /*
      * uncomment this as needed for debugging purposes
      *
