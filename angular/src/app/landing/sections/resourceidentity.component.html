--- conflicted
+++ resolved
@@ -37,13 +37,8 @@
                 <i>{{ ref.label }}<span *ngIf="i < primaryRefs.length-1">,</span></i>
               </ng-template>
             </div>
-<<<<<<< HEAD
-        </span>
-        <pdr-version [record]="record" *ngIf="recordType!='Science Theme'"></pdr-version>
-=======
         </div>
         <pdr-version [record]="record"></pdr-version>
->>>>>>> 6a741559
     </div>
 
     <div class="col-4 col-md-4 col-lg-4 col-sm-12">
