import {
    Component, OnInit, AfterViewInit, ViewChild,
    PLATFORM_ID, Inject, ViewEncapsulation, HostListener, ElementRef
} from '@angular/core';
import { ActivatedRoute, Router, NavigationEnd } from '@angular/router';
import { isPlatformBrowser } from '@angular/common';
import { Title } from '@angular/platform-browser';
import { HttpEventType } from '@angular/common/http';

import { AppConfig } from '../config/config';
import { MetadataService } from '../nerdm/nerdm.service';
import { EditStatusService } from './editcontrol/editstatus.service';
import { NerdmRes, NERDResource } from '../nerdm/nerdm';
import { IDNotFound } from '../errors/error';
import { MetadataUpdateService } from './editcontrol/metadataupdate.service';
import { LandingConstants } from './constants';
import { CartService } from '../datacart/cart.service';
import { DataCartStatus } from '../datacart/cartstatus';
import { CartConstants } from '../datacart/cartconstants';
import { RecordLevelMetrics } from '../metrics/metrics';
import { MetricsService } from '../shared/metrics-service/metrics.service';
import { formatBytes } from '../utils';
import { LandingBodyComponent } from './landingbody.component';
import { BreakpointObserver, BreakpointState } from '@angular/cdk/layout';
// import { MetricsinfoComponent } from './metricsinfo/metricsinfo.component';
import { CartActions } from '../datacart/cartconstants';
import { initBrowserMetadataTransfer } from '../nerdm/metadatatransfer-browser.module';
import { MetricsData } from "./metrics-data";


/**
 * A component providing the complete display of landing page content associated with 
 * a resource identifier.  This content is handle in various sub-components.
 * 
 * Features include:
 * * an "identity" section, providing title, names, identifiers, and who is repsonsible
 * * description section, providing thd prose description/abstract, keywords, terms, ...
 * * a data access section, including a file listing (if files are availabe) and other links
 * * a references section
 * * tools and navigation section.
 *
 * This component sets the view encapsulation to None: this means that the style settings 
 * defined in landingpage.component.css apply globally, including to all the child components.
 */
@Component({
    selector: 'pdr-landing-page',
    templateUrl: './landingpage.component.html',
    styleUrls: ['./landingpage.component.scss'],
    providers: [
        Title
    ],
    encapsulation: ViewEncapsulation.None
})
export class LandingPageComponent implements OnInit, AfterViewInit {
    layoutCompact: boolean = true;
    layoutMode: string = 'horizontal';
    profileMode: string = 'inline';
    md: NerdmRes = null;       // the NERDm resource metadata
    reqId: string;             // the ID that was used to request this page
    inBrowser: boolean = false;
    citetext: string = null;
    citationVisible: boolean = false;
    editEnabled: boolean = false;
    public EDIT_MODES: any = LandingConstants.editModes;
    editMode: string = LandingConstants.editModes.VIEWONLY_MODE;
    editRequested: boolean = false;
    _showData: boolean = false;
    _showContent: boolean = true;
    headerObj: any;
    message: string;
    displaySpecialMessage: boolean = false;
    citationDialogWith: number = 550; // Default width
    recordLevelMetrics : RecordLevelMetrics;

    loadingMessage = '<i class="faa faa-spinner faa-spin"></i> Loading...';

    dataCartStatus: DataCartStatus;
    fileLevelMetrics: any;
    metricsRefreshed: boolean = false;
    metricsData: MetricsData;
    showJsonViewer: boolean = false;

    //Default: wait 5 minutes (300sec) after user download a file then refresh metrics data
    delayTimeForMetricsRefresh: number = 300; 
    cartChangeHandler: any;
    public CART_ACTIONS: CartActions;

    mobileMode: boolean = false;
    dialogOpen: boolean = false;
    modalReference: any;
    windowScrolled: boolean = false;
    btnPosition: any;
    menuBottom: string = "1em";
    showMetrics: boolean = false;
    recordType: string = "";
    imageURL: string;
    theme: string;

    @ViewChild(LandingBodyComponent)
    landingBodyComponent: LandingBodyComponent;

    // @ViewChild(MetricsinfoComponent)
    // metricsinfoComponent: MetricsinfoComponent;

    @ViewChild('stickyButton') btnElement: ElementRef;

    /**
     * create the component.
     * @param route   the requested URL path to be fulfilled with this view
     * @param router  the router to use to reroute output, if necessary
     * @param titleSv the Title service (used to set the browser's title bar)
     * @param cfg     the app configuration data
     * @param mdserv  the MetadataService for gaining access to the NERDm metadata.
     * @param res     a CurrentResource object for sharing the metadata and requested 
     *                 ID with child components.
     */
    constructor(private route: ActivatedRoute,
                private router: Router,
                @Inject(PLATFORM_ID) private platformId: Object,
                public titleSv: Title,
                private cfg: AppConfig,
                private mdserv: MetadataService,
                public edstatsvc: EditStatusService,
                private cartService: CartService,
                private mdupdsvc: MetadataUpdateService,
                public metricsService: MetricsService,
                public breakpointObserver: BreakpointObserver) 
    {
        this.reqId = this.route.snapshot.paramMap.get('id');
        console.log('this.reqId', this.reqId)
        this.inBrowser = isPlatformBrowser(platformId);
        this.editEnabled = cfg.get('editEnabled', false) as boolean;
        this.editMode = this.EDIT_MODES.VIEWONLY_MODE;
        this.delayTimeForMetricsRefresh = +this.cfg.get("delayTimeForMetricsRefresh", "300");

        if (this.editEnabled) {
            this.edstatsvc.watchEditMode((editMode) => {
                this.editMode = editMode;
                if (this.editMode == this.EDIT_MODES.DONE_MODE ||
                    this.editMode == this.EDIT_MODES.OUTSIDE_MIDAS_MODE)
                {
                    this.displaySpecialMessage = true;
                    this._showContent = true;
                    this.setMessage();
                }
            });

            this.mdupdsvc.subscribe(
                (md) => {
                    if (md && md != this.md) 
                        this.md = md as NerdmRes;

                    this.showData();
                }
            );

            this.edstatsvc.watchShowLPContent((showContent) => {
                this._showContent = showContent;
            });
        }
    }

    /**
     * initialize the component.  This is called early in the lifecycle of the component by 
     * the Angular rendering infrastructure.
     */
    ngOnInit() {
        this.recordLevelMetrics = new RecordLevelMetrics();
        var showError: boolean = true;
        let metadataError = "";
        this.displaySpecialMessage = false;
        this.CART_ACTIONS = CartActions.cartActions;
        this.imageURL = 'assets/images/fingerprint.jpg';

        // Only listen to storage change if we are not in edit mode
        if(this.inBrowser && !this.editEnabled){
            this.cartChangeHandler = this.cartChanged.bind(this);
            window.addEventListener("storage", this.cartChangeHandler);
        }
        this.metricsData = new MetricsData();

        // Clean up cart status storage 
        if(this.inBrowser){
            this.dataCartStatus = DataCartStatus.openCartStatus();
            this.dataCartStatus.cleanUpStatusStorage();
        }

        if (this.editEnabled) {
            this.route.queryParamMap.subscribe(queryParams => {
                let param = queryParams.get("editEnabled");
                if (param)
                    this.editRequested = (param.toLowerCase() == 'true');

                // if editEnabled = true, we don't want to display the data that came from mdserver
                // Will set the display to true after the authentication process. If authentication failed, 
                // we set it to true and the data loaded from mdserver will be displayed. If authentication 
                // passed and draft data loaded from customization service, we will set this flag to true 
                // to display the data from MIDAS.
                this.edstatsvc.setShowLPContent(! this.editRequested);
            });
        }

        // Retrive Nerdm record and keep it in case we need to display it in preview mode
        // use case: user manually open PDR landing page but the record was not edited by MIDAS
        // This part will only be executed if "editEnabled=true" is not in URL parameter.
        this.mdserv.getMetadata(this.reqId).subscribe(
        (data) => {
            // successful metadata request
            this.md = data;

            if (!this.md) {
                // id not found; reroute
                console.error("No data found for ID=" + this.reqId);
                metadataError = "not-found";
            }
            else{
                if(this.inBrowser){
                    if(this.editEnabled){
                        this.metricsData.hasCurrentMetrics = false;
                        this.showMetrics = true;
                    }else
                        this.getMetrics();
                }

                // proceed with rendering of the component
                this.useMetadata();

                // if editing is enabled, and "editEnabled=true" is in URL parameter, try to start the page
                // in editing mode.  This is done in concert with the authentication process that can involve 
                // redirection to an authentication server; on successful authentication, the server can 
                // redirect the browser back to this landing page with editing turned on. 
                if (this.inBrowser) {
                    // Display content after 15sec no matter what
                    setTimeout(() => {
                        this.edstatsvc.setShowLPContent(true);
                    }, 15000);
        
                    if (this.editRequested) {
                        showError = false;
                        // console.log("Returning from authentication redirection (editmode="+
                        //             this.editRequested+")");
                        
                        // Need to pass reqID (resID) because the resID in editControlComponent
                        // has not been set yet and the startEditing function relies on it.
                        this.edstatsvc.startEditing(this.reqId);
                    }
                    else 
                        showError = true;
                }
            }

            if (showError) {
                if (metadataError == "not-found") {
                    if (this.editRequested) {
                        console.log("ID not found...");
                        this.edstatsvc._setEditMode(this.EDIT_MODES.OUTSIDE_MIDAS_MODE);
                        this.setMessage();
                        this.displaySpecialMessage = true;
                    }
                    else {
                        this.router.navigateByUrl("not-found/" + this.reqId, { skipLocationChange: true });
                    }
                }
            }
        },
        (err) => {
            console.error("Failed to retrieve metadata: ", err);
            this.edstatsvc.setShowLPContent(true);
            if (err instanceof IDNotFound) {
                metadataError = "not-found";
                this.router.navigateByUrl("not-found/" + this.reqId, { skipLocationChange: true });
            }
            else {
                metadataError = "int-error";
                // this.router.navigateByUrl("int-error/" + this.reqId, { skipLocationChange: true });
                this.router.navigateByUrl("int-error/" + this.reqId, { skipLocationChange: true });
            }
        });

    }

    /**
     * Get metrics data
     */
     getMetrics() {
<<<<<<< HEAD
        // console.log("Retriving metrics data...");
=======
>>>>>>> f0011726
        let ediid = this.md.ediid;

        this.metricsService.getFileLevelMetrics(ediid).subscribe(async (event) => {
            // Some large dataset might take a while to download. Only handle the response
            // when download is completed
            if(event.type == HttpEventType.Response){
                let response = await event.body.text();

                this.fileLevelMetrics = JSON.parse(response);

                if(this.fileLevelMetrics.FilesMetrics != undefined && this.fileLevelMetrics.FilesMetrics.length > 0 && this.md.components){
                    // check if there is any current metrics data
                    for(let i = 1; i < this.md.components.length; i++){
                        let filepath = this.md.components[i].filepath;
                        if(filepath) filepath = filepath.trim();

                        this.metricsData.hasCurrentMetrics = this.fileLevelMetrics.FilesMetrics.find(x => x.filepath.substr(x.filepath.indexOf(ediid)+ediid.length+1).trim() == filepath) != undefined;
                        if(this.metricsData.hasCurrentMetrics) break;
                    }
                }else{
                    this.metricsData.hasCurrentMetrics = false;
                }

                if(this.metricsData.hasCurrentMetrics){
                    this.metricsService.getRecordLevelMetrics(ediid).subscribe(async (event) => {
                        if(event.type == HttpEventType.Response){
                            this.recordLevelMetrics = JSON.parse(await event.body.text());

                            let hasFile = false;
        
                            if(this.md.components && this.md.components.length > 0){
                                this.md.components.forEach(element => {
                                    if(element.filepath){
                                        hasFile = true;
                                        return;
                                    }
                                });
                            }
            
                            if(hasFile){
                                //Now check if there is any metrics data
                                this.metricsData.totalDatasetDownload = this.recordLevelMetrics.DataSetMetrics[0] != undefined? this.recordLevelMetrics.DataSetMetrics[0].record_download : 0;
                    
                                this.metricsData.totalDownloadSize = this.recordLevelMetrics.DataSetMetrics[0] != undefined? this.recordLevelMetrics.DataSetMetrics[0].total_size : 0;
                    
                                this.metricsData.totalUsers = this.recordLevelMetrics.DataSetMetrics[0] != undefined? this.recordLevelMetrics.DataSetMetrics[0].number_users : 0;
                        
                                this.metricsData.totalUsers = this.metricsData.totalUsers == undefined? 0 : this.metricsData.totalUsers;
                            }
                        }
                    },
                    (err) => {
                        console.error("Failed to retrieve dataset metrics: ", err);
                        this.metricsData.hasCurrentMetrics = false;
                        this.showMetrics = true;
                    });  
                }
                this.showMetrics = true;
            }
        },
        (err) => {
            console.error("Failed to retrieve file metrics: ", err);
            this.metricsData.hasCurrentMetrics = false;
            this.showMetrics = true;
        });                    
    }

    /**
     * Detect window scroll
     */
    @HostListener("window:scroll", [])
    onWindowScroll() {
        this.windowScrolled = (window.pageYOffset > this.btnPosition);
        this.menuBottom = (window.pageYOffset).toString() + 'px';
    }

    /**
     * When storage changed, if it's dataCartStatus and action is "set download completed", 
     * we want to refresh the metrics after certain period of time.
     * 
     * @param ev Event - storage changed
     */
    cartChanged(ev){
       if(ev.key == this.dataCartStatus.getName()){
           let newValue = JSON.parse(ev.newValue);
           setTimeout(() => {
               this.dataCartStatus.restore();
               if(newValue.action == this.CART_ACTIONS["SET_DOWNLOAD_COMPLETE"]){
                   this.refreshMetrics();
               }
           }, 10);
       }
    }

    /**
     * Refresh metrics data in N minutes. N is defined in environment.ts
     * @param delay if this is false, refresh immediately
     */
    refreshMetrics(delay:boolean = true){
        let delayTime;
        if(delay){
            console.log("Metrics will be refreshed in " + this.delayTimeForMetricsRefresh + " seconds.");
            delayTime = this.delayTimeForMetricsRefresh*1000;
        }else{
            delayTime = 0;
        }

        setTimeout(() => {
            this.getMetrics();
        }, delayTime);
    }

    /**
     * Handle download status change event. 
     *
     * @param downloadStatus download status of a direct download event. Currently only handle "downloaded" status.
     */
    onDownloadStatusChanged(downloadStatus) {
        if(typeof downloadStatus === 'string') {
            if(downloadStatus == "downloaded") {
                this.refreshMetrics();
            }
        }else{
            console.error("Invalid event type", typeof event);
        }
    }

    setCitationVisible(citationVisible) {
        this.citationVisible = citationVisible;
    }

    /**
     * Reture record level total download size
     */
    get totalDownloadSize() {
        if(this.recordLevelMetrics.DataSetMetrics[0] != undefined)
            return formatBytes(this.recordLevelMetrics.DataSetMetrics[0].total_size, 2);
        else
            return "";
    }

    /**
     * apply housekeeping after view has been initialized
     */
    ngAfterViewInit() {
        // Bootstrap breakpoint observer (to switch between desktop/mobile mode)
        // The breakpoint for PrimeNG menu is 750. For some reason the following min-width
        // need to set to 768 to be able to change the state at 750px. 
        if(this.inBrowser){
            this.breakpointObserver
            .observe(['(min-width: 768px)'])
            .subscribe((state: BreakpointState) => {
                if (state.matches) {
                    this.mobileMode = false;
                } else {
                    this.mobileMode = true;
                    this.btnPosition = this.btnElement.nativeElement.offsetTop + 25;
                    console.log("Mobile mode")
                }
            });
        }

        if (this.md && this.inBrowser) {
            this.useFragment();
            window.history.replaceState({}, '', '/od/id/' + this.reqId);
        }
    }

    inViewMode() {
        return this.editMode == this.EDIT_MODES.VIEWONLY_MODE;
    }

    showData() : void{
        if (this.md != null)
            this._showData = true;
        else
            this._showData = false;
    }

    /**
     * make use of the metadata to initialize this component.  This is called asynchronously
     * from ngOnInit after the metadata has been successfully retrieved (and saved to this.md).
     * 
     * This method will:
     *  * set the page's title (as displayed in the browser title bar).
     */
    useMetadata(): void {
        this.metricsData.url = "/metrics/" + this.reqId;
        this.recordType = (new NERDResource(this.md)).resourceLabel();
        this.theme = (new NERDResource(this.md)).theme();
        console.log("Theme (@type):", this.theme);

        // set the document title
        this.setDocumentTitle();
        this.mdupdsvc.setOriginalMetadata(this.md);
        this.showData();
    }

    /**
     * set the document's title.  
     */
    setDocumentTitle(): void {
        let title = "PDR: ";
        if (this.md['abbrev']) title += this.md['abbrev'] + " - ";
        if (this.md['title'])
            title += this.md['title']
        else
            title += this.md['@id']
        this.titleSv.setTitle(title);
    }

    /**
     * return the current document title
     */
    getDocumentTitle(): string { return this.titleSv.getTitle(); }

    /**
     * apply the URL fragment by scrolling to the proper place in the document
     */
    public useFragment() {
        this.router.events.subscribe(s => {
            if (s instanceof NavigationEnd) {
                const tree = this.router.parseUrl(this.router.url);
                let element = null;
                if (tree.fragment) {
                    element = document.querySelector("#" + tree.fragment);
                }
                else {
                    element = document.querySelector("body");
                    if (!element)
                        console.warn("useFragment: failed to find document body!");
                }
                if (element) {
                    //element.scrollIntoView(); 
                    setTimeout(() => {
                        element.scrollIntoView({ behavior: "smooth", block: "start", inline: "nearest" });
                    }, 1);
                }
            }
        });
    }

    /**
     * scroll the view to the named section.  
     *
     * This funtion delegates the scrolling to the LandingBodyComponent which defines the available 
     * sections.  
     */
    goToSection(sectionId: string) {
        // If sectionID is "Metadata", scroll to About This Dataset and display JSON viewer
        this.showJsonViewer = (sectionId == "Metadata");
        if(sectionId == "Metadata") sectionId = "about";

        setTimeout(() => {
            this.landingBodyComponent.goToSection(sectionId);
        }, 50);
    }

    /**
     * display or hide citation information in a popup window.
     * @param yesno   whether to show (true) or hide (false)
     */
    showCitation(yesno: boolean): void {
        this.citationVisible = yesno;
    }

    /**
     * toggle the visibility of the citation pop-up window
     * @param size 
     */
    toggleCitation(size: string) : void { 
        if(size == 'small')
            this.citationDialogWith = 400;
        else
            this.citationDialogWith = 550;

        this.citationVisible = !this.citationVisible; 
    }

    /**
     * return text representing the recommended citation for this resource
     */
    getCitation(): string {
        this.citetext = (new NERDResource(this.md)).getCitation();
        return this.citetext;
    }

    /**
     * Set the message to display based on the edit mode.
     */
    setMessage() {
        if (this.editMode == this.EDIT_MODES.DONE_MODE) 
            this.message = 'You can now close this browser tab <p>and go back to MIDAS to either accept or discard the changes.'

        if (this.editMode == this.EDIT_MODES.OUTSIDE_MIDAS_MODE)
            this.message = 'This record is not currently available for editing. <p>Please return to MIDAS and click "Edit Landing Page" to edit.'
    }

    /**
     * Setup landing page layout
     */
    landingpageClass() {
        if(this.mobileMode){
            return "col-12 md:col-12 lg:col-12 sm:flex-nowrap";
        }else{
            "col-10 md:col-10 lg:col-10 sm:flex-nowrap";
        }
    }
}<|MERGE_RESOLUTION|>--- conflicted
+++ resolved
@@ -283,10 +283,6 @@
      * Get metrics data
      */
      getMetrics() {
-<<<<<<< HEAD
-        // console.log("Retriving metrics data...");
-=======
->>>>>>> f0011726
         let ediid = this.md.ediid;
 
         this.metricsService.getFileLevelMetrics(ediid).subscribe(async (event) => {
