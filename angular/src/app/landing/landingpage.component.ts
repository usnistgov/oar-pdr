--- conflicted
+++ resolved
@@ -1,6 +1,6 @@
 import {
     Component, OnInit, AfterViewInit, ViewChild,
-    ElementRef, PLATFORM_ID, Inject, ViewEncapsulation
+    PLATFORM_ID, Inject, ViewEncapsulation, HostListener, ElementRef
 } from '@angular/core';
 import { ActivatedRoute, Router, NavigationEnd } from '@angular/router';
 import { isPlatformBrowser } from '@angular/common';
@@ -22,14 +22,10 @@
 import { formatBytes } from '../utils';
 import { LandingBodyComponent } from './landingbody.component';
 import { BreakpointObserver, BreakpointState } from '@angular/cdk/layout';
-<<<<<<< HEAD
-import { MetricsinfoComponent } from './metricsinfo/metricsinfo.component';
+// import { MetricsinfoComponent } from './metricsinfo/metricsinfo.component';
 import { CartActions } from '../datacart/cartconstants';
 import { initBrowserMetadataTransfer } from '../nerdm/metadatatransfer-browser.module';
-import { NgbModalOptions, NgbModal } from '@ng-bootstrap/ng-bootstrap';
-=======
 import { MetricsData } from "./metrics-data";
->>>>>>> f8e03d32
 
 /**
  * A component providing the complete display of landing page content associated with 
@@ -74,23 +70,14 @@
     displaySpecialMessage: boolean = false;
     citationDialogWith: number = 550; // Default width
     recordLevelMetrics : RecordLevelMetrics;
-<<<<<<< HEAD
-    metricsUrl: string;
-    public CART_CONSTANTS: any;
-=======
->>>>>>> f8e03d32
 
     loadingMessage = '<i class="faa faa-spinner faa-spin"></i> Loading...';
 
     dataCartStatus: DataCartStatus;
-<<<<<<< HEAD
-=======
     fileLevelMetrics: any;
-    showMetrics: boolean = false;
     metricsRefreshed: boolean = false;
     metricsData: MetricsData;
     showJsonViewer: boolean = false;
->>>>>>> f8e03d32
 
     //Default: wait 5 minutes (300sec) after user download a file then refresh metrics data
     delayTimeForMetricsRefresh: number = 300; 
@@ -100,12 +87,18 @@
     mobileMode: boolean = false;
     dialogOpen: boolean = false;
     modalReference: any;
+    windowScrolled: boolean = false;
+    btnPosition: any;
+    menuBottom: string = "1em";
+    showMetrics: boolean = false;
 
     @ViewChild(LandingBodyComponent)
     landingBodyComponent: LandingBodyComponent;
 
-    @ViewChild(MetricsinfoComponent)
-    metricsinfoComponent: MetricsinfoComponent;
+    // @ViewChild(MetricsinfoComponent)
+    // metricsinfoComponent: MetricsinfoComponent;
+
+    @ViewChild('stickyButton') btnElement: ElementRef;
 
     /**
      * create the component.
@@ -127,15 +120,13 @@
                 private cartService: CartService,
                 private mdupdsvc: MetadataUpdateService,
                 public metricsService: MetricsService,
-                public breakpointObserver: BreakpointObserver,
-                private ngbModal: NgbModal) 
+                public breakpointObserver: BreakpointObserver) 
     {
         this.reqId = this.route.snapshot.paramMap.get('id');
         this.inBrowser = isPlatformBrowser(platformId);
         this.editEnabled = cfg.get('editEnabled', false) as boolean;
         this.editMode = this.EDIT_MODES.VIEWONLY_MODE;
         this.delayTimeForMetricsRefresh = +this.cfg.get("delayTimeForMetricsRefresh", "300");
-        this.CART_CONSTANTS = CartConstants.cartConst;
 
         if (this.editEnabled) {
             this.edstatsvc.watchEditMode((editMode) => {
@@ -173,7 +164,6 @@
         var showError: boolean = true;
         let metadataError = "";
         this.displaySpecialMessage = false;
-<<<<<<< HEAD
         this.CART_ACTIONS = CartActions.cartActions;
 
         // Only listen to storage change if we are not in edit mode
@@ -181,20 +171,21 @@
             this.cartChangeHandler = this.cartChanged.bind(this);
             window.addEventListener("storage", this.cartChangeHandler);
         }
-=======
         this.metricsData = new MetricsData();
->>>>>>> f8e03d32
 
         // Bootstrap breakpoint observer (to switch between desktop/mobile mode)
+        // The breakpoint for PrimeNG menu is 750. For some reason the following min-width
+        // need to set to 768 to be able to change the state at 750px. 
         this.breakpointObserver
-        .observe(['(min-width: 766px)'])
-        .subscribe((state: BreakpointState) => {
-            if (state.matches) {
-                this.mobileMode = false;
-            } else {
-                this.mobileMode = true;
-            }
-        });
+            .observe(['(min-width: 768px)'])
+            .subscribe((state: BreakpointState) => {
+                if (state.matches) {
+                    this.mobileMode = false;
+                } else {
+                    this.mobileMode = true;
+                    console.log("Mobile mode")
+                }
+            });
 
         // Clean up cart status storage 
         if(this.inBrowser){
@@ -231,18 +222,11 @@
                 metadataError = "not-found";
             }
             else{
-<<<<<<< HEAD
-                this.refreshMetrics(false);
-=======
-                // Get metrics when edit is not enabled. Otherwise display "Metrics not available"
-                if(this.inBrowser){
-                    if(this.editEnabled){
-                        this.metricsData.hasCurrentMetrics = false;
-                        this.showMetrics = true;
-                    }else
-                        this.getMetrics();
-                }
->>>>>>> f8e03d32
+                if(this.editEnabled){
+                    this.metricsData.hasCurrentMetrics = false;
+                    this.showMetrics = true;
+                }else
+                    this.getMetrics();
 
                 // proceed with rendering of the component
                 this.useMetadata();
@@ -302,24 +286,9 @@
     }
 
     /**
-     * When storage changed, if it's dataCartStatus and action is "set download completed", 
-     * we want to refresh the metrics after certain period of time.
-     * 
-     * @param ev Event - storage changed
-     */
-<<<<<<< HEAD
-    cartChanged(ev){
-       if(ev.key == this.dataCartStatus.getName()){
-           let newValue = JSON.parse(ev.newValue);
-           setTimeout(() => {
-               this.dataCartStatus.restore();
-               if(newValue.action == this.CART_ACTIONS["SET_DOWNLOAD_COMPLETE"]){
-                   this.refreshMetrics();
-               }
-           }, 10);
-       }
-=======
-    getMetrics() {
+     * Get metrics data
+     */
+     getMetrics() {
         console.log("Retriving metrics data...");
         let ediid = this.md.ediid;
 
@@ -376,25 +345,63 @@
                     },
                     (err) => {
                         console.error("Failed to retrieve dataset metrics: ", err);
+                        this.metricsData.hasCurrentMetrics = false;
                         this.showMetrics = true;
                     });  
                 }
-
                 this.showMetrics = true;
             }
         },
         (err) => {
             console.error("Failed to retrieve file metrics: ", err);
+            this.metricsData.hasCurrentMetrics = false;
             this.showMetrics = true;
         });                    
->>>>>>> f8e03d32
+    }
+
+    /**
+     * Detect window scroll
+     */
+    @HostListener("window:scroll", [])
+    onWindowScroll() {
+        this.windowScrolled = (window.pageYOffset > this.btnPosition);
+        this.menuBottom = (window.pageYOffset).toString() + 'px';
+    }
+
+    /**
+     * When storage changed, if it's dataCartStatus and action is "set download completed", 
+     * we want to refresh the metrics after certain period of time.
+     * 
+     * @param ev Event - storage changed
+     */
+    cartChanged(ev){
+       if(ev.key == this.dataCartStatus.getName()){
+           let newValue = JSON.parse(ev.newValue);
+           setTimeout(() => {
+               this.dataCartStatus.restore();
+               if(newValue.action == this.CART_ACTIONS["SET_DOWNLOAD_COMPLETE"]){
+                   this.refreshMetrics();
+               }
+           }, 10);
+       }
     }
 
     /**
      * Refresh metrics data in N minutes. N is defined in environment.ts
+     * @param delay if this is false, refresh immediately
      */
     refreshMetrics(delay:boolean = true){
-        this.metricsinfoComponent.refreshMetrics(delay);
+        let delayTime;
+        if(delay){
+            console.log("Metrics will be refreshed in " + this.delayTimeForMetricsRefresh + " seconds.");
+            delayTime = this.delayTimeForMetricsRefresh*1000;
+        }else{
+            delayTime = 0;
+        }
+
+        setTimeout(() => {
+            this.getMetrics();
+        }, delayTime);
     }
 
     /**
@@ -426,6 +433,7 @@
      * apply housekeeping after view has been initialized
      */
     ngAfterViewInit() {
+        this.btnPosition = this.btnElement.nativeElement.offsetTop + 25;
         if (this.md && this.inBrowser) {
             this.useFragment();
             window.history.replaceState({}, '', '/od/id/' + this.reqId);
@@ -557,39 +565,4 @@
         if (this.editMode == this.EDIT_MODES.OUTSIDE_MIDAS_MODE)
             this.message = 'This record is not currently available for editing. <p>Please return to MIDAS and click "Edit Landing Page" to edit.'
     }
-
-    openModal() {
-        // let ngbModalOptions: NgbModalOptions = {
-        //     backdrop: 'static',
-        //     keyboard: false,
-        //     windowClass: "myCustomModalClass"
-        // };
-        let ngbModalOptions: NgbModalOptions = {
-            keyboard: false,
-            windowClass: "metricspopup"
-        };
-        this.modalReference = this.ngbModal.open(MetricsinfoComponent, ngbModalOptions);
-        this.modalReference.componentInstance.inBrowser = this.inBrowser;
-        this.modalReference.componentInstance.record = this.md;
-        this.modalReference.componentInstance.metricsUrl = this.metricsUrl;
-        this.modalReference.componentInstance.editEnabled = this.editEnabled;
-        this.modalReference.componentInstance.returnValue.subscribe((returnValue) => {
-            this.modalReference.close();
-        });
-
-        this.dialogOpen = true;
-    }
-
-    closeModal() {
-        this.ngbModal.dismissAll();
-        this.dialogOpen = false;
-    }
-
-    togglePopup() {
-        if(this.dialogOpen){
-            this.closeModal();
-        }else{
-            this.openModal();
-        }
-    }
 }