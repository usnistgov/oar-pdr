--- conflicted
+++ resolved
@@ -47,15 +47,12 @@
     citetext: string = null;
     citationVisible: boolean = false;
     editEnabled: boolean = false;
-<<<<<<< HEAD
     _showData: boolean = false;
     headerObj: any;
     public EDIT_MODES: any;
     editMode: string;
     message: string;
-=======
     citationDialogWith: number = 550; // Default width
->>>>>>> a6426d54
 
     // this will be removed in next restructure
     showMetadata = false;
@@ -284,9 +281,6 @@
     /**
      * toggle the visibility of the citation pop-up window
      */
-<<<<<<< HEAD
-    toggleCitation(): void { this.citationVisible = !this.citationVisible; }
-=======
     toggleCitation(size: string) : void { 
         if(size == 'small')
             this.citationDialogWith = 400;
@@ -295,7 +289,6 @@
 
         this.citationVisible = !this.citationVisible; 
     }
->>>>>>> a6426d54
 
     /**
      * return text representing the recommended citation for this resource
