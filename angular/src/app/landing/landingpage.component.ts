import {
    Component, OnInit, AfterViewInit, ViewChild,
    ElementRef, PLATFORM_ID, Inject, ViewEncapsulation
} from '@angular/core';
import { ActivatedRoute, Router, NavigationEnd } from '@angular/router';
import { isPlatformBrowser } from '@angular/common';
import { Title } from '@angular/platform-browser';
import { HttpEventType } from '@angular/common/http';

import { AppConfig } from '../config/config';
import { MetadataService } from '../nerdm/nerdm.service';
import { EditStatusService } from './editcontrol/editstatus.service';
import { NerdmRes, NERDResource } from '../nerdm/nerdm';
import { IDNotFound } from '../errors/error';
import { MetadataUpdateService } from './editcontrol/metadataupdate.service';
import { LandingConstants } from './constants';
import { CartService } from '../datacart/cart.service';
import { DataCartStatus } from '../datacart/cartstatus';
import { RecordLevelMetrics } from '../metrics/metrics';
import { MetricsService } from '../shared/metrics-service/metrics.service';
import { formatBytes } from '../utils';
import { LandingBodyComponent } from './landingbody.component';
import { BreakpointObserver, BreakpointState } from '@angular/cdk/layout';

/**
 * A component providing the complete display of landing page content associated with 
 * a resource identifier.  This content is handle in various sub-components.
 * 
 * Features include:
 * * an "identity" section, providing title, names, identifiers, and who is repsonsible
 * * description section, providing thd prose description/abstract, keywords, terms, ...
 * * a data access section, including a file listing (if files are availabe) and other links
 * * a references section
 * * tools and navigation section.
 *
 * This component sets the view encapsulation to None: this means that the style settings 
 * defined in landingpage.component.css apply globally, including to all the child components.
 */
@Component({
    selector: 'pdr-landing-page',
    templateUrl: './landingpage.component.html',
    styleUrls: ['./landingpage.component.css'],
    providers: [
        Title
    ],
    encapsulation: ViewEncapsulation.None
})
export class LandingPageComponent implements OnInit, AfterViewInit {
    layoutCompact: boolean = true;
    layoutMode: string = 'horizontal';
    profileMode: string = 'inline';
    md: NerdmRes = null;       // the NERDm resource metadata
    reqId: string;             // the ID that was used to request this page
    inBrowser: boolean = false;
    citetext: string = null;
    citationVisible: boolean = false;
    editEnabled: boolean = false;
    public EDIT_MODES: any = LandingConstants.editModes;
    editMode: string = LandingConstants.editModes.VIEWONLY_MODE;
    editRequested: boolean = false;
    _showData: boolean = false;
    _showContent: boolean = true;
    headerObj: any;
    message: string;
    displaySpecialMessage: boolean = false;
    citationDialogWith: number = 550; // Default width
    recordLevelMetrics : RecordLevelMetrics;
    metricsUrl: string;

    loadingMessage = '<i class="faa faa-spinner faa-spin"></i> Loading...';

    dataCartStatus: DataCartStatus;
    fileLevelMetrics: any;
    hasCurrentMetrics: boolean = false;
    showMetrics: boolean = false;
<<<<<<< HEAD
    metricsRefreshed: boolean = false;

    //Default: wait 5 minutes (300sec) after user download a file then refresh metrics data
    delayTimeForMetricsRefresh: number = 300; 
=======
    mobileMode: boolean = false;
>>>>>>> c2dc5832

    @ViewChild(LandingBodyComponent)
    landingBodyComponent: LandingBodyComponent;

    /**
     * create the component.
     * @param route   the requested URL path to be fulfilled with this view
     * @param router  the router to use to reroute output, if necessary
     * @param titleSv the Title service (used to set the browser's title bar)
     * @param cfg     the app configuration data
     * @param mdserv  the MetadataService for gaining access to the NERDm metadata.
     * @param res     a CurrentResource object for sharing the metadata and requested 
     *                 ID with child components.
     */
    constructor(private route: ActivatedRoute,
                private router: Router,
                @Inject(PLATFORM_ID) private platformId: Object,
                public titleSv: Title,
                private cfg: AppConfig,
                private mdserv: MetadataService,
                public edstatsvc: EditStatusService,
                private cartService: CartService,
                private mdupdsvc: MetadataUpdateService,
                public metricsService: MetricsService,
                public breakpointObserver: BreakpointObserver) 
    {
        this.reqId = this.route.snapshot.paramMap.get('id');
        this.inBrowser = isPlatformBrowser(platformId);
        this.editEnabled = cfg.get('editEnabled', false) as boolean;
        this.editMode = this.EDIT_MODES.VIEWONLY_MODE;
        this.delayTimeForMetricsRefresh = +this.cfg.get("delayTimeForMetricsRefresh", "300");

        if (this.editEnabled) {
            this.edstatsvc.watchEditMode((editMode) => {
                this.editMode = editMode;
                if (this.editMode == this.EDIT_MODES.DONE_MODE ||
                    this.editMode == this.EDIT_MODES.OUTSIDE_MIDAS_MODE)
                {
                    this.displaySpecialMessage = true;
                    this._showContent = true;
                    this.setMessage();
                }
            });

            this.mdupdsvc.subscribe(
                (md) => {
                    if (md && md != this.md) 
                        this.md = md as NerdmRes;

                    this.showData();
                }
            );

            this.edstatsvc.watchShowLPContent((showContent) => {
                this._showContent = showContent;
            });
        }
    }

    /**
     * initialize the component.  This is called early in the lifecycle of the component by 
     * the Angular rendering infrastructure.
     */
    ngOnInit() {
        this.recordLevelMetrics = new RecordLevelMetrics();
        var showError: boolean = true;
        let metadataError = "";
        this.displaySpecialMessage = false;

        // Bootstrap breakpoint observer (to switch between desktop/mobile mode)
        this.breakpointObserver
        .observe(['(min-width: 766px)'])
        .subscribe((state: BreakpointState) => {
            if (state.matches) {
                this.mobileMode = false;
            } else {
                this.mobileMode = true;
            }
        });

        // Clean up cart status storage 
        if(this.inBrowser){
            this.dataCartStatus = DataCartStatus.openCartStatus();
            this.dataCartStatus.cleanUpStatusStorage();
        }
        // this.cartService.cleanUpStatusStorage();

        if (this.editEnabled) {
            this.route.queryParamMap.subscribe(queryParams => {
                let param = queryParams.get("editEnabled");
                if (param)
                    this.editRequested = (param.toLowerCase() == 'true');

                // if editEnabled = true, we don't want to display the data that came from mdserver
                // Will set the display to true after the authentication process. If authentication failed, 
                // we set it to true and the data loaded from mdserver will be displayed. If authentication 
                // passed and draft data loaded from customization service, we will set this flag to true 
                // to display the data from MIDAS.
                this.edstatsvc.setShowLPContent(! this.editRequested);
            });
        }

        // Retrive Nerdm record and keep it in case we need to display it in preview mode
        // use case: user manually open PDR landing page but the record was not edited by MIDAS
        // This part will only be executed if "editEnabled=true" is not in URL parameter.
        this.mdserv.getMetadata(this.reqId).subscribe(
        (data) => {
            // successful metadata request
            this.md = data;
            if (!this.md) {
                // id not found; reroute
                console.error("No data found for ID=" + this.reqId);
                metadataError = "not-found";
            }
            else{
                // Get metrics when edit is not enabled. Otherwise display "Metrics not available"
                if(this.inBrowser){
                    if(this.editEnabled){
                        this.hasCurrentMetrics = false;
                        this.showMetrics = true;
                    }else
                        this.getMetrics();
                }

                // proceed with rendering of the component
                this.useMetadata();

                // if editing is enabled, and "editEnabled=true" is in URL parameter, try to start the page
                // in editing mode.  This is done in concert with the authentication process that can involve 
                // redirection to an authentication server; on successful authentication, the server can 
                // redirect the browser back to this landing page with editing turned on. 
                if (this.inBrowser) {
                    // Display content after 15sec no matter what
                    setTimeout(() => {
                        this.edstatsvc.setShowLPContent(true);
                    }, 15000);
        
                    if (this.editRequested) {
                        showError = false;
                        // console.log("Returning from authentication redirection (editmode="+
                        //             this.editRequested+")");
                        
                        // Need to pass reqID (resID) because the resID in editControlComponent
                        // has not been set yet and the startEditing function relies on it.
                        this.edstatsvc.startEditing(this.reqId);
                    }
                    else 
                        showError = true;
                }
            }

            if (showError) {
                if (metadataError == "not-found") {
                    if (this.editRequested) {
                        console.log("ID not found...");
                        this.edstatsvc._setEditMode(this.EDIT_MODES.OUTSIDE_MIDAS_MODE);
                        this.setMessage();
                        this.displaySpecialMessage = true;
                    }
                    else {
                        this.router.navigateByUrl("not-found/" + this.reqId, { skipLocationChange: true });
                    }
                }
            }
        },
        (err) => {
            console.error("Failed to retrieve metadata: ", err);
            this.edstatsvc.setShowLPContent(true);
            if (err instanceof IDNotFound) {
                metadataError = "not-found";
                this.router.navigateByUrl("not-found/" + this.reqId, { skipLocationChange: true });
            }
            else {
                metadataError = "int-error";
                // this.router.navigateByUrl("int-error/" + this.reqId, { skipLocationChange: true });
                this.router.navigateByUrl("int-error/" + this.reqId, { skipLocationChange: true });
            }
        });
    }

    /**
     * Get metrics data
     */
    getMetrics() {
        console.log("Retriving metrics data...");
        let ediid = this.md.ediid;

        this.metricsService.getFileLevelMetrics(ediid).subscribe(async (event) => {
            // Some large dataset might take a while to download. Only handle the response
            // when download is completed
            if(event.type == HttpEventType.Response){
                let response = await event.body.text();

                this.fileLevelMetrics = JSON.parse(response);

                if(this.fileLevelMetrics.FilesMetrics != undefined && this.fileLevelMetrics.FilesMetrics.length > 0){
                    // check if there is any current metrics data
                    for(let i = 1; i < this.md.components.length; i++){
                        let filepath = this.md.components[i].filepath;
                        if(filepath) filepath = filepath.trim();

                        this.hasCurrentMetrics = this.fileLevelMetrics.FilesMetrics.find(x => x.filepath.substr(x.filepath.indexOf(ediid)+ediid.length+1).trim() == filepath) != undefined;
                        if(this.hasCurrentMetrics) break;
                    }
                }else{
                    this.hasCurrentMetrics = false;
                }

                this.showMetrics = true;
            }
        },
        (err) => {
            console.error("Failed to retrieve file metrics: ", err);
            this.showMetrics = true;
        });                    

        this.metricsService.getRecordLevelMetrics(ediid).subscribe(async (event) => {
            if(event.type == HttpEventType.Response){
                this.recordLevelMetrics = JSON.parse(await event.body.text());
            }
        },
        (err) => {
            console.error("Failed to retrieve dataset metrics: ", err);
            this.showMetrics = true;
        });  
    }

    /**
     * Refresh metrics data in N minutes. N is defined in environment.ts
     */
    refreshMetrics(){
        console.log("Metrics will be refreshed in " + this.delayTimeForMetricsRefresh + " seconds.");
        setTimeout(() => {
            this.getMetrics();
        }, this.delayTimeForMetricsRefresh*1000);
    }

    /**
     * Handle download status change event. 
     *
     * @param downloadStatus download status of a direct/bundle download event. should be one of the following two values:
     *      "downloading" - indicates a download has started (either direct or bundle download). 
     *                      Set this.metricsRefreshed to false so this.refreshMetrics() can be called 
     *                      upon download has completed.
     *      "downloaded" - only from a direct download.
     */
    onDownloadStatusChanged(downloadStatus) {
        if(typeof downloadStatus === 'string') {
            // When user starts an individual download or a bundle download. reset the metricsRefreshed flag
            if(downloadStatus == "downloading") {
                console.log("Download started.")
                this.metricsRefreshed = false;
            }
    
            // When download completed, refresh metrics and set the metricsRefreshed flag
            if(downloadStatus == "downloaded" && !this.metricsRefreshed) {
                console.log("Download completed.");
                this.refreshMetrics();

                // Do not place the following line inside refreshMetrics() because there are few minutes delay
                // within the function and we don't want the function be triggered again during that time.
                this.metricsRefreshed = true;
            }
        }else{
            console.log("Invalid event type", typeof event);
        }
    }

    /**
     * When bundle download completed, it emits an array of item IDs of dataCartStatusItems whose download is completed.
     * @param itemIDs an array of item IDs from CartStatus whose download status is complete.
     */
    onBundleDownloadCompleted(itemIDs) {
        if(itemIDs.indexOf(this.md.ediid) > -1 && !this.metricsRefreshed) {
            console.log("Download completed.")
            this.refreshMetrics();

            // Do not place the following line inside refreshMetrics() because there are few minutes delay
            // within the function and we don't want the function be triggered again during that time.            
            this.metricsRefreshed = true;
        } 
    }

    /**
     * Reture record level total download size
     */
    get totalDownloadSize() {
        if(this.recordLevelMetrics.DataSetMetrics[0] != undefined)
            return formatBytes(this.recordLevelMetrics.DataSetMetrics[0].total_size, 2);
        else
            return "";
    }

    /**
     * apply housekeeping after view has been initialized
     */
    ngAfterViewInit() {
        if (this.md && this.inBrowser) {
            this.useFragment();
            window.history.replaceState({}, '', '/od/id/' + this.reqId);
        }
    }

    inViewMode() {
        return this.editMode == this.EDIT_MODES.VIEWONLY_MODE;
    }

    showData() : void{
        if (this.md != null)
            this._showData = true;
        else
            this._showData = false;
    }

    /**
     * make use of the metadata to initialize this component.  This is called asynchronously
     * from ngOnInit after the metadata has been successfully retrieved (and saved to this.md).
     * 
     * This method will:
     *  * set the page's title (as displayed in the browser title bar).
     */
    useMetadata(): void {
        this.metricsUrl = "/metrics/" + this.reqId;
        // set the document title
        this.setDocumentTitle();
        this.mdupdsvc.setOriginalMetadata(this.md);
        this.showData();
    }

    /**
     * set the document's title.  
     */
    setDocumentTitle(): void {
        let title = "PDR: ";
        if (this.md['abbrev']) title += this.md['abbrev'] + " - ";
        if (this.md['title'])
            title += this.md['title']
        else
            title += this.md['@id']
        this.titleSv.setTitle(title);
    }

    /**
     * return the current document title
     */
    getDocumentTitle(): string { return this.titleSv.getTitle(); }

    /**
     * apply the URL fragment by scrolling to the proper place in the document
     */
    public useFragment() {
        this.router.events.subscribe(s => {
            if (s instanceof NavigationEnd) {
                const tree = this.router.parseUrl(this.router.url);
                let element = null;
                if (tree.fragment) {
                    element = document.querySelector("#" + tree.fragment);
                }
                else {
                    element = document.querySelector("body");
                    if (!element)
                        console.warn("useFragment: failed to find document body!");
                }
                if (element) {
                    //element.scrollIntoView(); 
                    setTimeout(() => {
                        element.scrollIntoView({ behavior: "smooth", block: "start", inline: "nearest" });
                    }, 1);
                }
            }
        });
    }

    /**
     * scroll the view to the named section.  
     *
     * This funtion delegates the scrolling to the LandingBodyComponent which defines the available 
     * sections.  
     */
    goToSection(sectionId: string) {
        this.landingBodyComponent.showMetadata = (sectionId == "metadata");
        setTimeout(() => {
            this.landingBodyComponent.goToSection(sectionId);
        }, 50);
    }

    /**
     * display or hide citation information in a popup window.
     * @param yesno   whether to show (true) or hide (false)
     */
    showCitation(yesno: boolean): void {
        this.citationVisible = yesno;
    }

    /**
     * toggle the visibility of the citation pop-up window
     * @param size 
     */
    toggleCitation(size: string) : void { 
        if(size == 'small')
            this.citationDialogWith = 400;
        else
            this.citationDialogWith = 550;

        this.citationVisible = !this.citationVisible; 
    }

    /**
     * return text representing the recommended citation for this resource
     */
    getCitation(): string {
        this.citetext = (new NERDResource(this.md)).getCitation();
        return this.citetext;
    }

    /**
     * Set the message to display based on the edit mode.
     */
    setMessage() {
        if (this.editMode == this.EDIT_MODES.DONE_MODE) 
            this.message = 'You can now close this browser tab <p>and go back to MIDAS to either accept or discard the changes.'

        if (this.editMode == this.EDIT_MODES.OUTSIDE_MIDAS_MODE)
            this.message = 'This record is not currently available for editing. <p>Please return to MIDAS and click "Edit Landing Page" to edit.'
    }
}<|MERGE_RESOLUTION|>--- conflicted
+++ resolved
@@ -73,14 +73,12 @@
     fileLevelMetrics: any;
     hasCurrentMetrics: boolean = false;
     showMetrics: boolean = false;
-<<<<<<< HEAD
     metricsRefreshed: boolean = false;
 
     //Default: wait 5 minutes (300sec) after user download a file then refresh metrics data
     delayTimeForMetricsRefresh: number = 300; 
-=======
+
     mobileMode: boolean = false;
->>>>>>> c2dc5832
 
     @ViewChild(LandingBodyComponent)
     landingBodyComponent: LandingBodyComponent;
