--- conflicted
+++ resolved
@@ -1,4 +1,3 @@
-<<<<<<< HEAD
 import { async, ComponentFixture, TestBed } from '@angular/core/testing';
 import { ActivatedRoute, Router, Routes } from '@angular/router';
 import { RouterTestingModule } from '@angular/router/testing'; 
@@ -64,90 +63,8 @@
       ]})
       .compileComponents();
     }));
-=======
-// import { async, ComponentFixture, TestBed } from '@angular/core/testing';
-// import { RouterTestingModule } from '@angular/router/testing'; 
-// import { DebugElement } from '@angular/core';
-// import { By } from '@angular/platform-browser';
-
-// import { LandingComponent } from './landing.component';
-// import { MenuModule,DialogModule,FieldsetModule } from 'primeng/primeng';
-// import {TreeModule,TreeNode} from 'primeng/primeng';
-
-// import { Collaspe } from './collapseDirective/collapse.directive';
-// import {DescriptionComponent} from './description/description.component';
-// import { MetadataComponent } from './metadata/metadata.component';
-// import { HttpClientTestingModule } from '@angular/common/http/testing';
-// import { FormsModule } from '@angular/forms';
-// import { CUSTOM_ELEMENTS_SCHEMA,NO_ERRORS_SCHEMA } from '@angular/core';
-// import { HttpModule } from '@angular/http';
-// import { SearchService } from '../shared/index';
-// import 'rxjs/add/observable/from';
-// import { AppConfig } from '../config/config';
-// import { TransferState } from '@angular/platform-browser';
-// import { AngularEnvironmentConfigService } from '../config/config.service';
-// import { CommonVarService } from '../shared/common-var';
-// import { ModalService } from '../shared/modal-service';
-// import { BrowserAnimationsModule } from '@angular/platform-browser/animations';
-// import { of } from 'rxjs';
-// import { GoogleAnalyticsService } from '../shared/ga-service/google-analytics.service';
-// import { ToastrModule } from 'ngx-toastr';
-
-//   describe('Landing Component', () => {
-//     let component: LandingComponent;
-//     let fixture: ComponentFixture<LandingComponent>;
-//     let cfg : AppConfig;
-//     let plid : Object = "browser";
-//     let ts : TransferState = new TransferState();
-//     let de: DebugElement;
-//     let sampleData: any = require('../../assets/sample3.json');
-
-//     beforeEach(async(() => {
-//       cfg = (new AngularEnvironmentConfigService(plid, ts)).getConfig() as AppConfig;
-//       cfg.locations.pdrSearch = "https://goob.nist.gov/search";
-//       cfg.status = "Unit Testing";
-//       cfg.appVersion = "2.test";
-
-//       TestBed.configureTestingModule({
-//       declarations: [ LandingComponent, Collaspe,DescriptionComponent,
-//                       MetadataComponent
-//                     ],
-//       imports:[ MenuModule,DialogModule, FormsModule, TreeModule,FieldsetModule, HttpModule ,RouterTestingModule, HttpClientTestingModule, BrowserAnimationsModule,
-//       ToastrModule.forRoot()],
-//       schemas: [ CUSTOM_ELEMENTS_SCHEMA ,NO_ERRORS_SCHEMA],
-//       providers: [
-//         SearchService, GoogleAnalyticsService,
-//         TransferState, CommonVarService, ModalService,
-//         { provide: AppConfig, useValue: cfg }]
-//       })
-//       .compileComponents();
-//     }));
->>>>>>> 5aaec038
-
-//     beforeEach(() => {
-//       fixture = TestBed.createComponent(LandingComponent);
-//       component = fixture.componentInstance;
-//       fixture.detectChanges();
-//     });
-
-<<<<<<< HEAD
+    
     it('should check the landing component', async(() => {
       expect(component).toBeTruthy();
     }));
-});
-=======
-//     it('should check the landing component', async(() => {
-//       expect(component).toBeTruthy();
-//     }));
-
-//     it('getData() should call searchById()', () => {
-//       let service = TestBed.get(SearchService);
-//       spyOn(service,'searchById').and.returnValue(of(sampleData));
-//       fixture.detectChanges();
-//       service.searchById().subscribe((result) => 
-//         expect(result.description[0]).toContain("This NIST database of fingerprint")
-//       );
-//       component.getData().subscribe(result => expect(result.description[0]).toContain("This NIST database of fingerprint"));
-//     });
-// });
->>>>>>> 5aaec038
+});