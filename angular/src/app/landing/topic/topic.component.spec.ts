import { async, ComponentFixture, TestBed } from '@angular/core/testing';
<<<<<<< HEAD
import { HttpClientModule } from '@angular/common/http';
import { TopicModule, TopicComponent } from './topic.module';
=======
import { HttpClientTestingModule } from '@angular/common/http/testing';
import { TopicComponent } from './topic.component';
>>>>>>> 0ea0bd2e
import { RouterTestingModule } from '@angular/router/testing';
import { FormsModule } from '@angular/forms';
import { AppConfig } from '../../config/config';
import { AngularEnvironmentConfigService } from '../../config/config.service';
import { TransferState } from '@angular/platform-browser';
import { DatePipe } from '@angular/common';
import { ToastrModule } from 'ngx-toastr';
import { MetadataUpdateService } from '../editcontrol/metadataupdate.service';
import { UserMessageService } from '../../frame/usermessage.service';
import { AuthService, WebAuthService, MockAuthService } from '../editcontrol/auth.service';

describe('TopicComponent', () => {
    let component: TopicComponent;
    let fixture: ComponentFixture<TopicComponent>;
    let cfg: AppConfig;
    let plid: Object = "browser";
    let ts: TransferState = new TransferState();
    let authsvc : AuthService = new MockAuthService(undefined);

    beforeEach(async(() => {
        cfg = (new AngularEnvironmentConfigService(plid, ts)).getConfig() as AppConfig;
        cfg.locations.pdrSearch = "https://goob.nist.gov/search";
        cfg.status = "Unit Testing";
        cfg.appVersion = "2.test";

        TestBed.configureTestingModule({
<<<<<<< HEAD
            imports: [TopicModule, FormsModule, HttpClientModule, RouterTestingModule, ToastrModule.forRoot()],
            declarations: [],
=======
            imports: [FormsModule, HttpClientTestingModule, RouterTestingModule, ToastrModule.forRoot()],
            declarations: [TopicComponent],
>>>>>>> 0ea0bd2e
            providers: [
                MetadataUpdateService, UserMessageService, DatePipe,
                { provide: AppConfig, useValue: cfg },
                { provide: AuthService, useValue: authsvc }
            ]
        })
            .compileComponents();
    }));

    beforeEach(() => {
        let record: any = require('../../../assets/sampleRecord.json');
        fixture = TestBed.createComponent(TopicComponent);
        component = fixture.componentInstance;
        component.record = record;
        component.inBrowser = true;
        fixture.detectChanges();
    });

    it('should create', () => {
        expect(component).toBeTruthy();
    });

    it('Research Topics should contains Manufacturing: Factory communications', () => {
        let cmpel = fixture.nativeElement;
        let aels = cmpel.querySelectorAll(".topics");
        expect(aels.length).toEqual(3);
        expect(aels[0].innerText).toContain('Manufacturing: Factory communications');
      });
    
});<|MERGE_RESOLUTION|>--- conflicted
+++ resolved
@@ -1,11 +1,6 @@
 import { async, ComponentFixture, TestBed } from '@angular/core/testing';
-<<<<<<< HEAD
-import { HttpClientModule } from '@angular/common/http';
 import { TopicModule, TopicComponent } from './topic.module';
-=======
 import { HttpClientTestingModule } from '@angular/common/http/testing';
-import { TopicComponent } from './topic.component';
->>>>>>> 0ea0bd2e
 import { RouterTestingModule } from '@angular/router/testing';
 import { FormsModule } from '@angular/forms';
 import { AppConfig } from '../../config/config';
@@ -32,13 +27,9 @@
         cfg.appVersion = "2.test";
 
         TestBed.configureTestingModule({
-<<<<<<< HEAD
-            imports: [TopicModule, FormsModule, HttpClientModule, RouterTestingModule, ToastrModule.forRoot()],
+            imports: [TopicModule, FormsModule, HttpClientTestingModule, RouterTestingModule,
+                      ToastrModule.forRoot()],
             declarations: [],
-=======
-            imports: [FormsModule, HttpClientTestingModule, RouterTestingModule, ToastrModule.forRoot()],
-            declarations: [TopicComponent],
->>>>>>> 0ea0bd2e
             providers: [
                 MetadataUpdateService, UserMessageService, DatePipe,
                 { provide: AppConfig, useValue: cfg },
