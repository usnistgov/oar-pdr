<div style="margin-bottom: .5em;">
    <div style="display: inline-block; width: fit-content; max-width: 95%;">
        <span style="display: table;">
            <div class="editable_container">
                <div class="editable_field" *ngIf="isEmpty; else hasTopic">
                    <div *ngIf="mdupdsvc.isEditMode" [ngStyle]="mdupdsvc.getFieldStyle(fieldName)">
                        Add topics: &nbsp;&nbsp;
                    </div>
                </div>
                <ng-template #hasTopic>
<<<<<<< HEAD
                    <div class="editable_field" style="cursor: pointer;width: calc(100%-1em);" [ngStyle]="mdupdsvc.getFieldStyle(fieldName)" (click)="openModal()">
                        <strong>Research Topics: </strong>
                        <span *ngIf="recordType != 'Science Theme'; else scienceTheme" >
                            <span class="topics" *ngFor="let topic of nistTaxonomyTopics; let i =index">
                                <!-- If a comma starts in a new line, UI will display a space in front of
                                the comma.  -->
                                <span *ngIf="i < nistTaxonomyTopics.length-1; else lastone ">
                                    {{ topic }},
                                </span>
                                <ng-template #lastone>
                                    {{ topic }}
                                </ng-template>
                                
                            </span> &nbsp; &nbsp;
                        </span>
                        <ng-template #scienceTheme>
                            <div style="margin-left: 1em;" *ngIf="scienceThemeTopics.length > 0">
                                <span class="topics" *ngFor="let topic of scienceThemeTopics; let i =index">
                                    <i>{{ topic }}</i>
                                    <span *ngIf="i < scienceThemeTopics.length-1 ">,</span>
                                </span> &nbsp; &nbsp;
                            </div>
                            <div style="margin-left: 1em;" *ngIf="nistTaxonomyTopics.length > 0">
                                <span class="topics" *ngFor="let topic of nistTaxonomyTopics; let i =index">
                                    <i>{{ topic }}</i>
                                    <span *ngIf="i < nistTaxonomyTopics.length-1 ">,</span>
                                </span> &nbsp; &nbsp;
                            </div>
                        </ng-template>
=======
                    <div class="editable_field" style="cursor: pointer;width: calc(100%-1em);"
                        [ngStyle]="mdupdsvc.getFieldStyle(fieldName)" (click)="openModal()">
                        <strong>General Research Topics: </strong>
                        <span class="topics" *ngFor="let topic of nistTaxonomyTopics; let i =index">
                            <i>{{ topic }}</i>
                            <span *ngIf="i < nistTaxonomyTopics.length-1 ">, </span>
                        </span> &nbsp; &nbsp;
>>>>>>> 2b939adf
                    </div>
                </ng-template>
                <button class="edit_button" *ngIf="mdupdsvc.isEditMode" type="button" (click)="openModal()"
                    aria-label="edit button">
                    <i class="faa faa-pencil icon_enabled" data-toggle="tooltip" title="Edit topic"></i>
                </button>
                <button class="undo_button" *ngIf="mdupdsvc.isEditMode" type="button" [disabled]="!updated"
                    (click)="undoEditing()" aria-label="undo button">
                    <i class="faa faa-undo" [ngClass]="{'icon_enabled': updated, 'icon_disabled':!updated }"
                        data-toggle="tooltip" title="Undo topic"></i>
                </button>
            </div>

            <div *ngIf="scienceThemeTopics.length > 0">
                <strong>Forensics Research Topics: </strong>
                <span class="topics" *ngFor="let topic of scienceThemeTopics; let i =index">
                    <i>{{ topic }}</i>
                    <span *ngIf="i < scienceThemeTopics.length-1 ">, </span>
                </span> &nbsp; &nbsp;
            </div>
        </span>
    </div>
    <div *ngIf="mdupdsvc.isEditMode"
        style="color: rgb(173, 0, 0); display: inline-block;width: fit-content; max-width:5%;vertical-align: top;text-align: left; padding-left: .5em;">
        *</div>
</div><|MERGE_RESOLUTION|>--- conflicted
+++ resolved
@@ -8,8 +8,7 @@
                     </div>
                 </div>
                 <ng-template #hasTopic>
-<<<<<<< HEAD
-                    <div class="editable_field" style="cursor: pointer;width: calc(100%-1em);" [ngStyle]="mdupdsvc.getFieldStyle(fieldName)" (click)="openModal()">
+                   <div class="editable_field" style="cursor: pointer;width: calc(100%-1em);" [ngStyle]="mdupdsvc.getFieldStyle(fieldName)" (click)="openModal()">
                         <strong>Research Topics: </strong>
                         <span *ngIf="recordType != 'Science Theme'; else scienceTheme" >
                             <span class="topics" *ngFor="let topic of nistTaxonomyTopics; let i =index">
@@ -38,15 +37,6 @@
                                 </span> &nbsp; &nbsp;
                             </div>
                         </ng-template>
-=======
-                    <div class="editable_field" style="cursor: pointer;width: calc(100%-1em);"
-                        [ngStyle]="mdupdsvc.getFieldStyle(fieldName)" (click)="openModal()">
-                        <strong>General Research Topics: </strong>
-                        <span class="topics" *ngFor="let topic of nistTaxonomyTopics; let i =index">
-                            <i>{{ topic }}</i>
-                            <span *ngIf="i < nistTaxonomyTopics.length-1 ">, </span>
-                        </span> &nbsp; &nbsp;
->>>>>>> 2b939adf
                     </div>
                 </ng-template>
                 <button class="edit_button" *ngIf="mdupdsvc.isEditMode" type="button" (click)="openModal()"
