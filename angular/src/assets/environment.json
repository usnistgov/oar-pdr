{
<<<<<<< HEAD
    "RMMAPI":  "http://data.nist.gov/rmm/",
    "SDPAPI":  "http://localhost/sdp/",
=======
    "RMMAPI":  "http://testdata.nist.gov/rmm/",
    "SDPAPI":  "http://data.nist.gov/sdp/",
>>>>>>> e50e7c8c
    "PDRAPI":  "http://localhost/od/id/",
    "DISTAPI": "http://data.nist.gov/od/ds/",
    "METAPI":  "http://localhost/metaurl/",
    "LANDING": "http://data.nist.gov/rmm/"
}<|MERGE_RESOLUTION|>--- conflicted
+++ resolved
@@ -1,11 +1,8 @@
 {
-<<<<<<< HEAD
     "RMMAPI":  "http://data.nist.gov/rmm/",
     "SDPAPI":  "http://localhost/sdp/",
-=======
     "RMMAPI":  "http://testdata.nist.gov/rmm/",
     "SDPAPI":  "http://data.nist.gov/sdp/",
->>>>>>> e50e7c8c
     "PDRAPI":  "http://localhost/od/id/",
     "DISTAPI": "http://data.nist.gov/od/ds/",
     "METAPI":  "http://localhost/metaurl/",
