--- conflicted
+++ resolved
@@ -29,12 +29,8 @@
     production:  context.production,
     editEnabled: false,
     gacode: "not-set",
-<<<<<<< HEAD
-    screenSizeBreakPoint: 768
-=======
     screenSizeBreakPoint: 1060,
     bundleSizeAlert: 500000000
->>>>>>> 6c7b593e
 }
 
 export const testdata : {} = { }
