--- conflicted
+++ resolved
@@ -15,13 +15,8 @@
 
 export const context = {
     production: false,
-<<<<<<< HEAD
-    useMetadataService: true,
-    useCustomizationService: true
-=======
     useMetadataService: false,
     useCustomizationService: false
->>>>>>> da8ddb19
 };
 
 export const config: LPSConfig = {
