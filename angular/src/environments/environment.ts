--- conflicted
+++ resolved
@@ -13,13 +13,8 @@
 
 export const context = {
     production: false,
-<<<<<<< HEAD
-    useMetadataService: true,
-    useCustomizationService: true
-=======
     useMetadataService: false,
     useCustomizationService: false
->>>>>>> ff216833
 };
 
 export const config: LPSConfig = {
