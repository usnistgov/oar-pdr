--- conflicted
+++ resolved
@@ -1,4 +1,3 @@
-<<<<<<< HEAD
 // The file contents for the current environment will overwrite these during build.
 // The build system defaults to the dev environment which uses `environment.ts`, but if you do
 // `ng build --env=prod` then `environment.prod.ts` will be used instead.
@@ -14,6 +13,4 @@
     DISTAPI: 'http://data.nist.gov/od/ds/',
     METAPI:  'http://localhost/metaurl/',
     LANDING: 'http://data.nist.gov/rmm/'
-};
-=======
->>>>>>> e50e7c8c
+};