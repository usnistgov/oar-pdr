--- conflicted
+++ resolved
@@ -13,8 +13,8 @@
 
 export const context = {
     production: false,
-    useMetadataService: true,
-    useCustomizationService: true
+    useMetadataService: false,
+    useCustomizationService: false
 };
 
 export const config: LPSConfig = {
@@ -24,29 +24,18 @@
         pdrHome: "https://data.nist.gov/pdr/",
         pdrSearch: "https://data.nist.gov/sdp/"
     },
-<<<<<<< HEAD
-    // mdAPI: "https://oardev.nist.gov/midas/",
     mdAPI: "https://data.nist.gov/rmm/records/",
+    // customizationAPI: "https://testdata.nist.gov/customization/",
     customizationAPI: "https://datapubtest.nist.gov/customization/",
-=======
-    mdAPI: "https://data.nist.gov/rmm/records/",
-    customizationAPI: "https://testdata.nist.gov/customization/",
->>>>>>> 6c7b593e
     mode: "dev",
     status: "Dev Version",
     appVersion: "v1.2.X",
     production: context.production,
-<<<<<<< HEAD
-    distService: "https://testdata.nist.gov/od/ds/",
     editEnabled: true,
-    gacode: "not-set"
-=======
-    editEnabled: false,
     distService: "https://testdata.nist.gov/od/ds/",
     gacode: "not-set",
     screenSizeBreakPoint: 1060,
     bundleSizeAlert: 500000000
->>>>>>> 6c7b593e
 }
 
 export const testdata: {} = {
