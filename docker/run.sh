#! /bin/bash
#
# run.sh -- build and optionally test the software in this repo via docker
#
# type "run.sh -h" to see detailed help
#
prog=`basename $0`
execdir=`dirname $0`
[ "$execdir" = "" -o "$execdir" = "." ] && execdir=$PWD
codedir=`(cd $execdir/.. > /dev/null 2>&1; pwd)`
os=`uname`
SED_RE_OPT=r
[ "$os" != "Darwin" ] || SED_RE_OPT=E

function usage {
    cat <<EOF

$prog - build and optionally test the software in this repo via docker

SYNOPSIS
  $prog [-d|--docker-build] [--dist-dir DIR] [CMD ...] 
        [DISTNAME|python|angular ...] 
        

ARGS:
  python    apply commands to just the python distributions
  angular   apply commands to just the angular distributions
  java      apply commands to just the java distributions

DISTNAMES:  pdr-lps, pdr-publish, pdr-customization

CMDs:
  build     build the software
  test      build the software and run the unit tests
  install   just install the prerequisites (use with shell)
  shell     start a shell in the docker container used to build and test

OPTIONS
  -d        build the required docker containers first
  -t TESTCL include the TESTCL class of tests when testing; as some classes
            of tests are skipped by default, this parameter provides a means 
            of turning them on.
EOF
}

function wordin {
    word=$1
    shift

    echo "$@" | grep -qsw "$word"
}
function docker_images_built {
    for image in "$@"; do
        (docker images | grep -qs $image) || {
            return 1
        }
    done
    return 0
}

set -e

distvol=
distdir=
dodockbuild=
cmds=
comptypes=
args=()
dargs=()
pyargs=()
angargs=()
<<<<<<< HEAD
jargs=()
=======
testcl=()
>>>>>>> 17873a0e
while [ "$1" != "" ]; do
    case "$1" in
        -d|--docker-build)
            dodockbuild=1
            ;;
        --dist-dir)
            shift
            distdir="$1"
            mkdir -p $distdir
            distdir=`(cd $distdir > /dev/null 2>&1; pwd)`
            distvol="-v ${distdir}:/app/dist"
            args=(${args[@]} "--dist-dir=/app/dist")
            ;;
        --dist-dir=*)
            distdir=`echo $1 | sed -e 's/[^=]*=//'`
            mkdir -p $distdir
            distdir=`(cd $distdir > /dev/null 2>&1; pwd)`
            distvol="-v ${distdir}:/app/dist"
            args=(${args[@]} "--dist-dir=/app/dist")
            ;;
        -t|--incl-tests)
            shift
            testcl=(${testcl[@]} $1)
            ;;
        --incl-tests=*)
            testcl=(${testcl[@]} `echo $1 | sed -e 's/[^=]*=//'`)
            ;;
        -h|--help)
            usage
            exit
            ;;
        -*)
            args=(${args[@]} $1)
            ;;
        python|angular)
            comptypes="$comptypes $1"
            ;;
        pdr-lps)
            wordin angular $comptypes || comptypes="$comptypes angular"
            angargs=(${args[@]} $1)
            ;;
        pdr-publish)
            wordin python $comptypes || comptypes="$comptypes python"
            pyargs=(${pyargs[@]} $1)
            ;;
        pdr-customization)
            wordin java $comptypes || comptypes="$comptypes java"
            jargs=(${jargs[@]} $1)
            ;;
        build|install|test|shell)
            cmds="$cmds $1"
            ;;
        *)
            echo Unsupported command: $1
            false
            ;;
    esac
    shift
done

[ -z "$distvol" ] || dargs=(${dargs[@]} "$distvol")
[ -z "${testcl[@]}" ] || {
    dargs=(${dargs[@]} --env OAR_TEST_INCLUDE=\"${testcl[@]}\")
}

comptypes=`echo $comptypes`
cmds=`echo $cmds`
[ -n "$comptypes" ] || comptypes="python angular"
[ -n "$cmds" ] || cmds="build"
echo "run.sh: Running docker commands [$cmds] on [$comptypes]"

testopts="--cap-add SYS_ADMIN"
volopt="-v ${codedir}:/dev/oar-pdr"

# check to see if we need to build the docker images; this can't detect
# changes requiring re-builds.
# 
if [ -z "$dodockbuild" ]; then
    if wordin python $comptypes; then
        docker_images_built oar-pdr/pdrtest || dodockbuild=1
    fi
fi
if [ -z "$dodockbuild" ]; then
    if wordin angular $comptypes; then
        if wordin build $cmds; then
            docker_images_built oar-pdr/pdrangular || dodockbuild=1
        fi
        if wordin test $cmds; then
            docker_images_built oar-pdr/angtest || dodockbuild=1
        fi
        if wordin shell $cmds; then
            docker_images_built oar-pdr/angtest || dodockbuild=1
        fi
        if wordin shell $cmds; then
            docker_images_built oar-pdr/customization-api || dodockbuild=1
        fi
    fi
fi
        
[ -z "$dodockbuild" ] || {
    echo '#' Building missing docker containers...
    $execdir/dockbuild.sh
}

# handle angular building and/or testing.  If shell was requested with
# angular, open the shell in the angular test contatiner (angtest).
# 
if wordin angular $comptypes; then
    docmds=`echo $cmds | sed -${SED_RE_OPT}e 's/shell//' -e 's/install//' -e 's/^ +$//'`
    if { wordin shell $cmds && [ "$comptypes" == "angular" ]; }; then
        docmds="$docmds shell"
    fi

    if [ "$docmds" == "build" ]; then
        # build only
        echo '+' docker run --rm $volopt "${dargs[@]}" oar-pdr/pdrangular build \
                       "${args[@]}" "${angargs[@]}"
        docker run --rm $volopt "${dargs[@]}" oar-pdr/pdrangular build \
                       "${args[@]}" "${angargs[@]}"
    elif [ -n "$docmds" ]; then
        echo '+' docker run --rm $volopt "${dargs[@]}" --cap-add=SYS_ADMIN \
                        oar-pdr/angtest $docmds "${args[@]}" "${angargs[@]}"
        if wordin shell $docmds; then
            exec docker run -ti --rm $volopt "${dargs[@]}" --cap-add=SYS_ADMIN \
                        oar-pdr/angtest $docmds "${args[@]}" "${angargs[@]}"
        else
            docker run --rm $volopt "${dargs[@]}" --cap-add=SYS_ADMIN \
                   oar-pdr/angtest $docmds "${args[@]}" "${angargs[@]}"
        fi
    fi
fi

# Now handle python build and/or test
# 
if wordin python $comptypes; then
    
    if wordin build $cmds; then
        # build = makedist
        echo '+' docker run --rm $volopt "${dargs[@]}" oar-pdr/pdrtest makedist \
                        "${args[@]}"  "${pyargs[@]}"
        docker run $ti --rm $volopt "${dargs[@]}" oar-pdr/pdrtest makedist \
               "${args[@]}"  "${pyargs[@]}"
    fi

    if wordin test $cmds; then
        # test = testall
        echo '+' docker run --rm $volopt "${dargs[@]}" oar-pdr/pdrtest testall \
                        "${args[@]}"  "${pyargs[@]}"
        docker run $ti --rm $volopt "${dargs[@]}" oar-pdr/pdrtest testall \
               "${args[@]}"  "${pyargs[@]}"
    fi

    if wordin shell $cmds; then
        cmd="testshell"
        if wordin install $cmds; then
            cmd="installshell"
        fi
        echo '+' docker run -ti --rm $volopt "${dargs[@]}" oar-pdr/pdrtest $cmd \
                        "${args[@]}"  "${pyargs[@]}"
        exec docker run -ti --rm $volopt "${dargs[@]}" oar-pdr/pdrtest $cmd \
                        "${args[@]}"  "${pyargs[@]}"
    fi
fi

# Java build and test
# 
if wordin java $comptypes; then
    
    if wordin build $cmds; then
        # build = makedist
        echo '+' docker run --rm $volopt $distvol oar-pdr/customization-api makedist \
                        "${args[@]}"  "${jargs[@]}"
        docker run $ti --rm $volopt $distvol oar-pdr/customization-api makedist \
               "${args[@]}"  "${jargs[@]}"
    fi

    if wordin test $cmds; then
        # test = testall
        echo '+' docker run --rm $volopt $distvol oar-pdr/customization-api testall \
                        "${args[@]}"  "${jargs[@]}"
        docker run $ti --rm $volopt $distvol oar-pdr/customization-api testall \
               "${args[@]}"  "${jargs[@]}"
    fi

    if wordin shell $cmds; then
        cmd="testshell"
        if wordin install $cmds; then
            cmd="installshell"
        fi
        echo '+' docker run -ti --rm $volopt $distvol oar-pdr/customization-api $cmd \
                        "${args[@]}"  "${jargs[@]}"
        exec docker run -ti --rm $volopt $distvol oar-pdr/customization-api $cmd \
                        "${args[@]}"  "${jargs[@]}"
    fi
fi

<|MERGE_RESOLUTION|>--- conflicted
+++ resolved
@@ -69,11 +69,8 @@
 dargs=()
 pyargs=()
 angargs=()
-<<<<<<< HEAD
 jargs=()
-=======
 testcl=()
->>>>>>> 17873a0e
 while [ "$1" != "" ]; do
     case "$1" in
         -d|--docker-build)
