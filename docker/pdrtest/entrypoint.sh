--- conflicted
+++ resolved
@@ -69,16 +69,12 @@
         launch_test_preserver
 
         set -x
-<<<<<<< HEAD
-        curl http://localhost:8080/preserve/midas/3A1EE2F169DD3B8CE0531A570681DB5D1491 \
-=======
-        curl http://localhost/preserve/ \
+        curl http://localhost:8080/preserve/ \
              > stat_out.txt; \
              python -c 'import sys, json; fd = open("stat_out.txt"); data = json.load(fd); sys.exit(0 if data==["midas"] else 11)' || \
              stat=$?
         
-        curl http://localhost/preserve/midas/3A1EE2F169DD3B8CE0531A570681DB5D1491 \
->>>>>>> 6f3a42f2
+        curl http://localhost:8080/preserve/midas/3A1EE2F169DD3B8CE0531A570681DB5D1491 \
              > stat_out.txt; \
              python -c 'import sys, json; fd = open("stat_out.txt"); data = json.load(fd); sys.exit(0 if data["state"]=="ready" else 11)' || \
              stat=$?
