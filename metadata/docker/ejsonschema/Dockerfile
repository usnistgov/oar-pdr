--- conflicted
+++ resolved
@@ -1,12 +1,7 @@
 FROM oarpdr/jq:latest
 
-<<<<<<< HEAD
-RUN apt-get install -y python python-pip python-dev unzip
-RUN pip install json-spec jsonschema requests pynoid
-=======
 RUN apt-get update && apt-get install -y python python-pip python-dev unzip
 RUN pip install json-spec jsonschema requests
->>>>>>> a261ded5
 
 WORKDIR /root
 RUN curl -L -o ejsonschema.zip \
