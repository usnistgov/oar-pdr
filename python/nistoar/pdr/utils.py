"""
Utility functions useful across the pdr package
"""
from collections import OrderedDict, Mapping
<<<<<<< HEAD
import hashlib, json, re, shutil, os, time, subprocess
=======
import hashlib, json, re, shutil, os, time, subprocess, logging
>>>>>>> 187dba72
try:
    import fcntl
except ImportError:
    fcntl = None

from .exceptions import (NERDError, PODError, StateException)

log = logging.getLogger("pdr.utils")
BLAB = logging.DEBUG - 1

def blab(log, msg, *args, **kwargs):
    """
    log a verbose message. This uses a log level, BLAB, that is lower than 
    DEBUG; in other words when a log's level is set to DEBUG, this message 
    will not be displayed.  This is intended for messages that would appear 
    voluminously if the level were set to BLAB. 

    :param Logger log:  the Logger object to record to
    :param str    msg:  the message to write
    :param args:        treat msg as a template and insert these values
    :param kwargs:      other arbitrary keywords to pass to log.log()
    """
    log.log(BLAB, msg, *args, **kwargs)

def read_nerd(nerdfile):
    """
    read the JSON-formatted NERDm metadata in the given file

    :return OrderedDict:  the dictionary containing the data
    """
    try:
        return read_json(nerdfile)
    except ValueError, ex:
        raise NERDError("Unable to parse NERD file, " + nerdfile + ": "+str(ex),
                       cause=ex, src=nerdfile)
    except IOError, ex:
        raise NERDError("Unable to read NERD file, " + nerdfile + ": "+str(ex),
                        cause=ex, src=nerdfile)

def read_pod(podfile):
    """
    read the JSON-formatted POD metadata in the given file

    :return OrderedDict:  the dictionary containing the data
    """
    try:
        return read_json(podfile)
    except ValueError, ex:
        raise PODError("Unable to parse POD file, " + podfile + ": "+str(ex),
                       cause=ex, src=podfile)
    except IOError, ex:
        raise PODError("Unable to read POD file, " + podfile + ": "+str(ex),
                       cause=ex, src=podfile)

def read_json(jsonfile, nolock=False):
    """
    read the JSON data from the specified file

    :param str   jsonfile:  the path to the JSON file to read.  
    :param bool  nolock:    if False (default), a shared lock will be aquired
                            before reading the file.  A True value reads the 
                            file without a lock
    :raise IOError:  if there is an error while acquiring the lock or reading 
                     the file contents
    :raise ValueError:  if JSON format errors are detected.
    """
    with open(jsonfile) as fd:
        if fcntl and not nolock:
            fcntl.lockf(fd, fcntl.LOCK_SH)
<<<<<<< HEAD
        return json.load(fd, object_pairs_hook=OrderedDict)
    
=======
            blab(log, "Acquired shared lock for reading: "+jsonfile)
        data = fd.read()
    blab(log, "released SH")
    if not data:
        # this is an unfortunate hack multithreaded reading/writing
        time.sleep(0.02)
        with open(jsonfile) as fd:
            if fcntl and not nolock:
                fcntl.lockf(fd, fcntl.LOCK_SH)
                blab(log, "(Re)Acquired shared lock for reading: "+jsonfile)
            data = fd.read()
        blab(log, "released SH")
    return json.loads(data, object_pairs_hook=OrderedDict)
>>>>>>> 187dba72

def write_json(jsdata, destfile, indent=4, nolock=False):
    """
    write out the given JSON data into a file with pretty print formatting

    :param dict jsdata:    the JSON data to write 
    :param str  destfile:  the path to the file to write the data to
    :param int  indent:    the number of characters to use for indentation
                           (default: 4).
    :param bool  nolock:   if False (default), an exclusive lock will be acquired
                           before writing to the file.  A True value writes the 
                           data without a lock
    """
    try:
<<<<<<< HEAD
        with open(destfile, 'w') as fd:
            if fcntl and not nolock:
                fcntl.lockf(fd, fcntl.LOCK_EX)
            json.dump(jsdata, fd, indent=indent, separators=(',', ': '))
=======
        with open(destfile, 'a') as fd:
            if fcntl and not nolock:
                fcntl.lockf(fd, fcntl.LOCK_EX)
                blab(log, "Acquired exclusive lock for writing: "+destfile)
            fd.truncate(0)
            json.dump(jsdata, fd, indent=indent, separators=(',', ': '))
        blab(log, "released EX")
>>>>>>> 187dba72
            
    except Exception, ex:
        raise StateException("{0}: Failed to write JSON data to file: {1}"
                             .format(destfile, str(ex)), cause=ex)

def_ext2mime = {
    "html": "text/html",
    "txt":  "text/plain",
    "xml":  "text/xml",
    "json": "application/json"
}

def update_mimetypes_from_file(map, filepath):
    """
    load the MIME-type mappings from the given file into the given dictionary 
    mapping extensions to MIME-type values.  The file can have either an nginx
    configuration format or the common format (i.e. used by Apache).  
    """
    if map is None:
        map = {}
    if not isinstance(map, Mapping):
        raise ValueError("map argument is not dictionary-like: "+ str(type(map)))

    commline = re.compile(r'^\s*#')
    nginx_fmt_start = re.compile(r'^\s*types\s+{')
    nginx_fmt_end = re.compile(r'^\s*}')
    with open(filepath) as fd:
        line = '#'
        while line and (line.strip() == '' or commline.search(line)):
            line = fd.readline()

        if line:
            line = line.strip()
            if nginx_fmt_start.search(line):
                # nginx format
                line = fd.readline()
                while line:
                    if nginx_fmt_end.search(line):
                        break
                    line = line.strip()
                    if line and not commline.search(line):
                        words = line.rstrip(';').split()
                        if len(words) > 1:
                            for ext in words[1:]:
                                map[ext] = words[0]
                    line = fd.readline()

            else:
                # common server format
                while line:
                    if commline.search(line):
                        continue
                    words = line.strip().split()
                    if len(words) > 1:
                        for ext in words[1:]:
                            map[ext] = words[0]
                    line = fd.readline()

    return map

def build_mime_type_map(filelist):
    """
    return a dictionary mapping filename extensions to MIME-types, given an 
    ordered list of files defining mappings.  Entries in files appearing later 
    in the list can override those in the earlier ones.  Files can be in either 
    the nginx configuration format or the common format (i.e. used by Apache).  

    :param filelist array:  a list of filepaths defining the MIME-types to
                            extensions mappings.
    """
    out = def_ext2mime.copy()
    for file in filelist:
        update_mimetypes_from_file(out, file)
    return out

def checksum_of(filepath):
    """
    return the checksum for the given file
    """
    bfsz = 10240000   # 10 MB buffer
    sum = hashlib.sha256()
    with open(filepath) as fd:
        while True:
            buf = fd.read(bfsz)
            if not buf: break
            sum.update(buf)
    return sum.hexdigest()

def measure_dir_size(dirpath):
    """
    return a pair of numbers representing, in order, the totaled size (in bytes)
    of all files below the directory and the total number of files.  

    Note that the byte count does not include the capacity taken up by directory
    entries and thus is not an accurate measure of the space the directory takes
    up on disk.

    :param str dirpath:  the path to the directory of interest
    :rtype:  list containing 2 ints
    """
    size = 0
    count = 0
    for root, subdirs, files in os.walk(dirpath):
        count += len(files)
        for f in files:
            size += os.stat(os.path.join(root,f)).st_size
    return [size, count]

def rmtree_sys(rootdir):
    """
    an implementation of rmtree that is intended to work on NSF-mounted 
    directories where shutil.rmtree can often fail.
    """
    if '*' in rootdir or '?' in rootdir:
        raise ValueError("No wildcards allowed in rootdir")
    if not os.path.exists(rootdir):
        return
    cmd = "rm -r ".split() + [rootdir]
    subprocess.check_call(cmd)

def rmtree_retry(rootdir, retries=1):
    """
    an implementation of rmtree that is intended to work on NSF-mounted 
    directories where shutil.rmtree can often fail.
    """
    if not os.path.exists(rootdir):
        return
    if not os.path.isdir(rootdir):
        os.remove(rootdir)
        return
    
    for root,subdirs,files in os.walk(rootdir, topdown=False):
        try:
            shutil.rmtree(root)
        except OSError as ex:
            if retries <= 0:
                raise
            # wait a little for NFS to catch up
            time.sleep(0.25)
            rmtree(root, retries=retries-1)
    
rmtree = rmtree_retry<|MERGE_RESOLUTION|>--- conflicted
+++ resolved
@@ -2,11 +2,7 @@
 Utility functions useful across the pdr package
 """
 from collections import OrderedDict, Mapping
-<<<<<<< HEAD
-import hashlib, json, re, shutil, os, time, subprocess
-=======
 import hashlib, json, re, shutil, os, time, subprocess, logging
->>>>>>> 187dba72
 try:
     import fcntl
 except ImportError:
@@ -76,10 +72,6 @@
     with open(jsonfile) as fd:
         if fcntl and not nolock:
             fcntl.lockf(fd, fcntl.LOCK_SH)
-<<<<<<< HEAD
-        return json.load(fd, object_pairs_hook=OrderedDict)
-    
-=======
             blab(log, "Acquired shared lock for reading: "+jsonfile)
         data = fd.read()
     blab(log, "released SH")
@@ -93,7 +85,6 @@
             data = fd.read()
         blab(log, "released SH")
     return json.loads(data, object_pairs_hook=OrderedDict)
->>>>>>> 187dba72
 
 def write_json(jsdata, destfile, indent=4, nolock=False):
     """
@@ -108,12 +99,6 @@
                            data without a lock
     """
     try:
-<<<<<<< HEAD
-        with open(destfile, 'w') as fd:
-            if fcntl and not nolock:
-                fcntl.lockf(fd, fcntl.LOCK_EX)
-            json.dump(jsdata, fd, indent=indent, separators=(',', ': '))
-=======
         with open(destfile, 'a') as fd:
             if fcntl and not nolock:
                 fcntl.lockf(fd, fcntl.LOCK_EX)
@@ -121,7 +106,6 @@
             fd.truncate(0)
             json.dump(jsdata, fd, indent=indent, separators=(',', ': '))
         blab(log, "released EX")
->>>>>>> 187dba72
             
     except Exception, ex:
         raise StateException("{0}: Failed to write JSON data to file: {1}"
