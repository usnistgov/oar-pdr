"""
This module creates bags from MIDAS input data via the SIPBagger interface.
It specifically provides two implementations: MIDASMetadataBagger and 
MIDASFinalBagger.  The former is used by the pre-publication landing page 
service to prepare the NERDm metadata to be displayed as a data publication
is being previewed as well as by the PDR publication tools that will collect
additional metadata.  The latter implementation is used complete the bagging 
process for the preservation service.

The implementations use the BagBuilder class to populate the output bag.   
"""
import os, errno, logging, re, json, shutil, threading, time
from abc import ABCMeta, abstractmethod, abstractproperty
from collections import OrderedDict

from .base import SIPBagger, moddate_of, checksum_of, read_pod
from .base import sys as _sys
from . import utils as bagutils
from ..bagit.builder import BagBuilder, NERDMD_FILENAME, FILEMD_FILENAME
from ..bagit import NISTBag
<<<<<<< HEAD
from ....id import PDRMinter, NIST_ARK_NAAN
=======
from ..bagit.tools import synchronize_enhanced_refs
from ....id import PDRMinter
>>>>>>> 2d317914
from ... import def_merge_etcdir, utils
from .. import (SIPDirectoryError, SIPDirectoryNotFound, AIPValidationError,
                ConfigurationException, StateException, PODError,
                PreservationStateException)
from .prepupd import UpdatePrepService
from nistoar.nerdm.merge import MergerFactory

# _sys = PreservationSystem()
log = logging.getLogger(_sys.system_abbrev)   \
             .getChild(_sys.subsystem_abbrev) \
             .getChild("midas") 

DEF_MBAG_VERSION = bagutils.DEF_MBAG_VERSION
DEF_MIDAS_POD_FILE = "_pod.json"
SUPPORTED_CHECKSUM_ALGS = [ "sha256" ]
DEF_CHECKSUM_ALG = "sha256"
DEF_MERGE_CONV = "initdef"  # For merging MIDAS-generated metadata with
                            # initial defaults
UNSYNCED_FILE = "_unsynced"

# type of update (see determine_update_version())
_NO_UPDATE    = 0
_MDATA_UPDATE = 1
_DATA_UPDATE  = 2

def _midadid_to_dirname(midasid, log=None):
    out = midasid

    if midasid.startswith("ark:/"+NIST_ARK_NAAN+"/"):
        # new ARK-based MIDAS identifiers: chars. after shoulder is the
        # record number and name of directory
        out = re.sub(r'^ark:/\d+/(mds\d+\-)?', '', midasid)
        return out
    
    if len(midasid) > 32:
        # Old UUID-based identifiers:
        # MIDAS drops the first 32 chars. of the ediid for the data
        # directory names
        out = midasid[32:]
    elif log:
        log.warn("Unexpected MIDAS ID (too short): "+midasid)
    return out

def midasid_to_bagname(midasid, log=None):
    out = midasid

    if midasid.startswith("ark:/"):
        out = re.sub(r'/', '_', re.sub(r'^ark:/\d+/', '', midasid))

    return out
        

class MIDASMetadataBagger(SIPBagger):
    """
    This class will migrate metadata provided by MIDAS into a working bag
    that only contains metadata and generated ancillary data.  This data 
    should be sufficient for generating a working landing page.
    
    This class can take a configuration dictionary on construction; the 
    following parameters are supported:
    :prop bag_builder dict ({}): a set of parameters to pass to the BagBuilder
                                 object used to populate the output bag (see
                                 BagBuilder class documentation for supported
                                 parameters).
    :prop merge_etc        str:  the path to the directory containing the 
                                 metadata merge rule configurations.  If not
                                 set, the directory will be searched for in 
                                 some possible default locations.
    :prop hard_link_data boo (True)l:  if True, copy data files into the bag 
                                 using a hard link whenever possible.
    :prop pod_locations  list of str (["_pod.json"]):  a list of relative file 
                                 paths where the POD dataset file might be 
                                 found, in order of preference.  
    :prop update_by_checksum_size_lim int (0):  a size limit in bytes for which 
                                 files less than this will be checked to see 
                                 if it has changed (not yet implemented).
    :prop component_merge_convention str ("dev"): the merge convention name to 
                                 use to merge MIDAS-provided component metadata
                                 with the PDR's initial component metadata.
    :prop relative_to_indir bool (False):  If True, the output bag directory 
       is expected to be under one of the input directories; this base class
       will then ensure that it has write permission to create the output 
       directory.  If False, the bagger may raise an exception if the 
       requested output bag directory is found within an input SIP directory,
       regardless of whether the process has permission to write there.  
    """

    def __init__(self, midasid, workdir, reviewdir, uploaddir=None, config={},
                 minter=None, sipdirname=None, asyncexamine=False):
        """
        Create an SIPBagger to operate on data provided by MIDAS

        :param midasid   str:  the identifier provided by MIDAS, used as the 
                               name of the directory containing the data.
        :param workdir   str:  the path to the directory that can contain the 
                               output bag
        :param reviewdir str:  the path to the directory containing submitted
                               datasets in the review state.
        :param uploaddir str:  the path to the directory containing submitted
                               datasets not yet in the review state.
        :param config   dict:  a dictionary providing configuration parameters
        :param minter IDMinter: a minter to use for minting new identifiers.
        :param sipdirname str: a relative directory name to look for that 
                               represents the SIP's directory.  If not provided,
                               the directory is determined based on the provided
                               MIDAS ID.  
        :param asyncexamine bool:  if True, examine and extract file metadata 
                               asynchronously.  This will cause a separate 
                               thread to be launch to do the extraction which,
                               for large SIPs, can take a while.  This occurs,
                               specifically, within ensure_data_files() 
                               (which is called within ensure_preparation()).
        """
        self.midasid = midasid
        self.name = midasid_to_bagname(midasid)
        self.state = 'upload'
        self._indirs = []

        usenm = self.name
        if len(usenm) > 11:
            usenm = usenm[:4]+"..."+usenm[-4:]
        self.log = log.getChild(usenm)
        
        # ensure we have at least one readable input directory
        indirname = sipdirname
        if not indirname:
            indirname = _midadid_to_dirname(midasid, log)

        for dir in (reviewdir, uploaddir):
            if not dir:
                continue
            indir = os.path.join(dir, indirname)
            if os.path.exists(indir):
                if not os.path.isdir(indir):
                    raise SIPDirectoryError(indir, "not a directory", sys=self)
                if not os.access(indir, os.R_OK|os.X_OK):
                    raise SIPDirectoryError(indir, "lacking read/cd permission",
                                            sys=self)
                self._indirs.append(indir)
                if reviewdir and indir.startswith(reviewdir):
                    self.state = 'review'
                self.log.debug("Found input dir: %s", indir)
            else:
                self.log.debug("Candidate dir does not exist: %s", indir)    

        if not self._indirs:
            raise SIPDirectoryNotFound(msg="No input directories available",
                                       sys=self)
        
        super(MIDASMetadataBagger, self).__init__(workdir, config)

        # make sure the ID provided matches the one in the pod file
        podfile = self.find_pod_file()
        if podfile:
            # this will raise a PODError if the file is not valid
            pod = read_pod(podfile)
            if pod.get('identifier') != midasid:
                raise SIPDirectoryNotFound(msg="No matching SIP available",
                                           sys=self)

        # If None, we'll create a ID minter if we need one (in self._mint_id)
        self._minter = minter

        self.bagbldr = BagBuilder(self.bagparent, self.name,
                                  self.cfg.get('bag_builder', {}),
                                  logger=self.log)
        mergeetc = self.cfg.get('merge_etc', def_merge_etcdir)
        if not mergeetc:
            raise StateException("Unable to locate the merge configuration "+
                                 "directory")
        self._merger_factory = MergerFactory(mergeetc)

        self.hardlinkdata = self.cfg.get('hard_link_data', True)
        self.inpodfile = None
        self.resmd = None

        # this will contain a mapping of files that currently appear in the
        # MIDAS submission area; the keys are filepath values (in the NERDm
        # sense--i.e. relative to the dataset root), and values are the full
        # path to its location on disk.
        self.datafiles = None

        self.prepsvc = None
        if 'repo_access' in self.cfg:
            # support for updates requires access to the distribution and
            # rmm services
            self.prepsvc = UpdatePrepService(self.cfg['repo_access'])
        else:
            self.log.warning("repo_access not configured; can't support updates!")

        self.fileExaminer = None
        self.fileExaminer_autolaunch = False
        if asyncexamine:
            self.fileExaminer = self._AsyncFileExaminer(self)
            self.fileExaminer_autolaunch = True

        self.ensure_bag_parent_dir()

    def _mint_id(self, ediid):
        if not self._minter:
            cfg = self.cfg.get('id_minter', {})
            self._minter = PDRMinter(self.bagparent, cfg)
            if not os.path.exists(self._minter.registry.store):
                log.warning("Creating new ID minter for bag, "+self.name)

        seedkey = self.cfg.get('id_minter', {}).get('ediid_data_key', 'ediid')
        return self._minter.mint({ seedkey: ediid })

    @property
    def bagdir(self):
        """
        The path to the output bag directory.
        """
        return self.bagbldr.bagdir

    def find_pod_file(self):
        """
        find an existing pod file given a list of existing possible locations
        """
        locs = self.cfg.get('pod_locations', [ DEF_MIDAS_POD_FILE ])
        for loc in locs:
            for indir in reversed(self._indirs):
                path = os.path.join(indir, loc)
                if os.path.exists(path):
                    return path
        raise PODError("POD file not found in expected locations: "+str(locs),
                       sys=self)

    def _set_pod_file(self):
        self.inpodfile = self.find_pod_file()

    def _mark_filepath_unsynced(self, filepath):
        self.bagbldr.ensure_bagdir()
        mdir = os.path.dirname(self.bagbldr.bag.nerd_file_for(filepath))
        if os.path.isdir(mdir):
            semaphore = os.path.join(mdir, UNSYNCED_FILE)
            if not os.path.exists(semaphore):
                # create 0-length the file
                with open(semaphore, 'a') as fd:
                    pass
                
    def _mark_filepath_synced(self, filepath):
        self.bagbldr.ensure_bagdir()
        mdir = os.path.dirname(self.bagbldr.bag.nerd_file_for(filepath))
        if os.path.isdir(mdir):
            semaphore = os.path.join(mdir, UNSYNCED_FILE)
            if os.path.exists(semaphore):
                os.remove(semaphore)
                
    def _mark_comps_unsynced(self, comps):
        for c in comps:
            if 'filepath' in c:
                self._mark_filepath_unsynced(c['filepath'])

    def _clear_all_unsynced_marks(self):
        if not self.bagbldr.bagdir:
            return
        mdir = os.path.join(self.bagbldr.bagdir, "metadata")
        if not os.path.exists(mdir):
            return
        for base, subdirs, files in os.walk(mdir):
            if UNSYNCED_FILE in files:
                semaphore = os.path.join(base, UNSYNCED_FILE)
                if os.path.exists(semaphore):
                    os.remove(semaphore)

    def registered_files(self):
        out = OrderedDict()
        if not self.resmd:
            return out
        
        for comp in self.resmd.get('components', []):
            if 'filepath' not in comp or \
               any([":Subcollection" in t for t in comp.get('@type',[])]):
                continue
            srcpath = self.find_source_file_for(comp['filepath'])
            if srcpath:
                out[comp['filepath']] = srcpath

        return out

    def available_files(self):
        """
        get a list of the data files available in the SIP input directories
        (including hash files).  Some may not be currently part of the 
        collection; such files must be listed as distributions in the 
        POD record.

        :return dict: a mapping of logical filepaths relative to the dataset 
                      root to full paths to the input data file for all data
                      files found in the SIP.
        """
        podlocs = self.cfg.get('pod_locations', [ DEF_MIDAS_POD_FILE ])
        datafiles = {}

        # check each of the possible locations; locations found later take
        # precedence
        for root in self._indirs:
            root = root.rstrip('/')
            for dir, subdirs, files in os.walk(root):
                reldir = dir[len(root)+1:]
                for f in files:
                    # don't descend into subdirectories with ignorable names
                    for d in range(len(subdirs)-1, -1, -1):
                        if subdirs[d].startswith('.') or \
                           subdirs[d].startswith('_'):
                            del subdirs[d]
                    
                    if f.startswith('.') or f.startswith('_') or \
                       os.path.join(reldir,f) in podlocs:
                        # skip dot-files and pod files written by MIDAS
                        continue

                    datafiles[os.path.join(reldir, f)] = os.path.join(dir, f)

        return datafiles

    def _merger_for(self, convention, objtype):
        return self._merger_factory.make_merger(convention, objtype)

    def ensure_preparation(self, nodata=True):
        """
        create and update the output working bag directory to ensure it is 
        a re-organized version of the SIP, ready for annotation 
        and preservation.  

        :param nodata bool: if True, do not copy (or link) data files to the
                            output directory.  In this implementation, the 
                            default is True.
        """
        updateneeded = self.ensure_base_bag()
        self.ensure_res_metadata(updateneeded)
        self.ensure_data_files(nodata, updateneeded)
        self.ensure_subcoll_metadata()
        if self.fileExaminer and self.fileExaminer_autolaunch == "sync":
            self.log.info("autolaunch=sync; running examiner syncronously")
            self.fileExaminer.run()
        self.resmd = self.bagbldr.bag.nerdm_record(True)

    def ensure_base_bag(self):
        """
        Establish an initial working bag.  If a working bag already exists, it 
        will be used as is.  Otherwise, this method will check to see if a 
        resource with with the same MIDAS identifier has been published before;
        if so, its metadata (with version information updated) will be used to 
        create the initial bag.  If not, it is assumed that this is a new 
        resource that has never been requested; a new bag directory will be 
        created and an AIP identifier will be assigned to it.  

        :return bool:  True if the initial state requires that the SIP-POD
                       be used to refresh the resource metadata
        """
        
        if os.path.exists(self.bagdir):
            # We already have an established working bag
            self.log.info("Refreshing previously established working bag")
            return False

        elif self.prepsvc:
            self.log.debug("Looking for previously published version of bag")

            prepper = self.prepsvc.prepper_for(self.name,
                                               log=self.log.getChild("prepper"))

            if prepper.create_new_update(self.bagdir):
                self.log.info("Working bag initialized with metadata from previous "+
                         "publication.")

        if not os.path.exists(self.bagdir):
            self.bagbldr.ensure_bag_structure()

            if self.midasid.startswith("ark:/"+NIST_ARK_NAAN+"/"):
                # new-style EDI ID is a NIST ARK identifier; use it as our SIP id
                id = self.midasid
            else:
                # support deprecated 32+-character EDI ID: convert to ARK ID
                log.warn("Minting ID for (deprecated) Non-ARK EDI-ID: "+
                         self.name)
                id = self._mint_id(self.midasid)

            self.bagbldr.assign_id( id )

        return True
                
    def ensure_res_metadata(self, force=False):
        """
        copy over, if necessary, the latest version of the POD metadata to 
        the output bag and convert it to NERDm.  This method will attempt to 
        determine if the POD metadata from the SIP directory has been updated
        since resource metadata was last set; if not, the resource metadata 
        will not be updated unless force=True.
        """
        if not self.inpodfile:
            self._set_pod_file()
        self.bagbldr.ensure_bagdir()
        outpod = self.bagbldr.bag.pod_file()
        outnerd = self.bagbldr.bag.nerd_file_for("")

        update = force
        if not update:
            update = not os.path.exists(outpod) or not os.path.exists(outnerd)
        
        if not update:
            # mod dates; input is newer, we'll update
            instamp = moddate_of(self.inpodfile)
            update = instamp > moddate_of(outpod)
            if update:
                self.log.info("Detected change in POD file (by date); updating.")

        if not update:
            # we'll double check with the checksum in case mod dates are
            # not accurate
            update = checksum_of(self.inpodfile) != checksum_of(outpod)
            if update:
                self.log.info("Detected change in POD file (by checksum); updating.")

        if update:
            podnerd = self.bagbldr.add_ds_pod(self.inpodfile, convert=True,
                                              savefilemd=False)
            for cmp in podnerd.get('components', []):
                if cmp.get('filepath'):
                    # Before we update the metadata file, let's check to see
                    # if the previous one is older than the input file it
                    # describes
                    fileupdated = False
                    srcpath = self.find_source_file_for(cmp['filepath'])
                    if srcpath:
                        nf = self.bagbldr.bag.nerd_file_for(cmp['filepath'])
                        if not os.path.exists(nf) or \
                           moddate_of(srcpath) > moddate_of(nf):
                            fileupdated = True
                    
                    # FIX: what if someone tries to change a file to a
                    # subcollection or vice versa?
                    self.bagbldr.update_metadata_for(cmp['filepath'], cmp)
                    if fileupdated:
                        self._mark_filepath_unsynced(cmp['filepath'])

            # Now delete distributions that are no longer in the resource
            def has_cmp_with_path(comps, path):
                for c in comps:
                    if c.get('filepath','') == path:
                        return True
                return False
                
            resmd = self.bagbldr.bag.nerdm_record(False)
            for cmp in resmd.get('components', []):
                if any([':DataFile' in t for t in cmp.get('@type',[])]) and \
                   cmp.get('filepath') and \
                   not has_cmp_with_path(podnerd.get('components', []),
                                         cmp['filepath']):
                    self.bagbldr.remove_component(cmp['filepath'], True)

            # enhance references (if desired)
            if self.cfg.get('enrich_refs', False):
                synchronize_enhanced_refs(self.bagbldr,
                                          config=self.cfg.get('doi_resolver'))

        self.resmd = self.bagbldr.bag.nerdm_record(True)

        # ensure an initial version
        if 'version' not in self.resmd:
            self.resmd['version'] = "1.0.0"
            self.bagbldr.update_annotations_for('',
                                            {'version': self.resmd["version"]})

        self.datafiles = self.registered_files()


    def ensure_data_files(self, nodata=True, force=False):
        """
        ensure that all data files have up-to-date descriptions and are
        (if nodata=False) copied into the bag.  Only process files that 
        are described in the POD/NERDm record.  

        :param bool nodata:  if True (default), don't copy the actual data files 
                             to the output bag.  False will copy the files.
        :param bool force:   if False (default), the data files will be examined
                             for additional metadata only if the source data 
                             file is newer than the corresponding metadata file 
                             in the output bag.  
        """
        if not self.resmd:
            # We need to have processed the POD file to know which
            # data files from the SIP directory to process
            self.ensure_res_metadata()

        for destpath, srcpath in self.datafiles.items():
            fforce = force
            if not fforce:
                dfmd = self.bagbldr.bag.nerd_metadata_for(destpath)
                fforce = 'size' not in dfmd or 'checksum' not in dfmd
            self.ensure_file_metadata(srcpath, destpath, fforce)

            if not nodata:
                self.bagbldr.add_data_file(destpath, srcpath, False,
                                           self.hardlinkdata)

        if self.fileExaminer and self.fileExaminer_autolaunch:
            self.log.info("Launching file examiner thread")
            self.fileExaminer.launch()
        else:
            self._check_checksum_files()

    def find_source_file_for(self, filepath):
        """
        return the location in the SIP of the source data file corresponding 
        to the given filepath (representing its target location in the output
        bag).  None is returned if the filepath cannot be found in any of the
        SIP locations.
        """
        for sipdir in reversed(self._indirs):
            srcpath = os.path.join(sipdir, filepath)
            if os.path.isfile(srcpath):
                return srcpath
        return None

    def ensure_subcoll_metadata(self):
        if not self.datafiles:
            self.ensure_res_metadata()

        colls = set()
        for filepath in self.datafiles:
            collpath = os.path.dirname(filepath)
            if collpath and collpath not in colls:
                collnerd = self.bagbldr.bag.nerd_file_for(collpath)
                filenerd = self.bagbldr.bag.nerd_file_for(filepath)
                if not os.path.exists(collnerd) or \
                   (os.path.exists(filenerd) and 
                    moddate_of(collnerd) < moddate_of(filenerd)):
                      self.log.debug("Ensuring metadata for collection: %s", collpath)
                      self.bagbldr.define_component(collpath, "Subcollection")
                      colls.add(collpath)
        
    def ensure_file_metadata(self, inpath, destpath, force=False):
        """
        examine the given file and update the file metadata if necessary.

        If the file has a file modication time later than the corresponding 
        file metadata (if the latter exists), the metadata will be updated.  
        For smaller files, the files checksum will be checked as well:  if the 
        checksum is different from the previously record one, the file metadata
        will be updated.  

        :param inpath str:     the path to the input copy of the data file 
                                  relative to the SIP directory root.
        :param destpath str:   the path intended for this file in the output
                                  data collection
        """
        self.bagbldr.ensure_bagdir()
        nerdfile = self.bagbldr.bag.nerd_file_for(destpath)

        update = False
        if not os.path.exists(nerdfile):
            update = True
            self.log.info("Initializing metadata for datafile, %s", destpath)
        elif force or os.path.exists(os.path.join(os.path.dirname(nerdfile),
                                                  UNSYNCED_FILE)):
            # we marked this earlier that an update is recommended
            update = True
            self.log.debug("datafile, %s, requires update to metadata", destpath)
        elif moddate_of(inpath) > moddate_of(nerdfile):
            # data file is newer; update its metadata
            update = True
            self.log.info("Detected change in data file (by date); updating %s",
                     destpath)
        elif os.stat(inpath).st_size \
             < self.cfg.get('update_by_checksum_size_lim', 0):
            # not implemented yet
            pass

        if update:
            md = self.bagbldr.describe_data_file(inpath, destpath,
                                                 not self.fileExaminer)

            if self.fileExaminer:
                md["_status"] = "in progress"
                
                # the file examiner will calculate the file's checksum
                # asynchronously; for now though, see if there is an associated
                # checksum file provided by midas.  
                # (TODO: don't hard-wire checksum algorithm)
                csfile = inpath+".sha256"
                if os.path.exists(csfile):
                    try:
                        with open(csfile) as fd:
                            cs = fd.readline().split()[0]
                        self.bagbldr._add_checksum(cs, md)
                    except Exception as ex:
                        self.log.warn(csfile +
                                 ": trouble reading provided checksum file")

            # now save the metadata 
            md = self.bagbldr.update_metadata_for(destpath, md)
            if self.fileExaminer:
                # asyncronously examine the files for additional, extracted
                # metadata (and checksum)
                self.fileExaminer.add(inpath, destpath)
            else:
                self._mark_filepath_synced(destpath)

            # update self.resmd; this is cheaper than recreating it from scratch
            # with nerdm_record()
            if self.resmd:
                cmps = self.resmd.get('components',[])
                for i in range(len(cmps)):
                    if md['@id'] == cmps[i]['@id']:
                        cmps[i] = md
                        break
                if i >= len(cmps):
                    if len(cmps) == 0:
                        self.resmd['components'] = [md]
                    else:
                        self.resmd['components'].append(md)



    def _check_checksum_files(self):
        # This file will look all of the files that have been identified as
        # ChecksumFiles to see if the value they contain matches the value
        # stored in the metadata for the datafile it is associated with.  If
        # they do not match, the valid metadata flag for the checksum file
        # will be set to false.
        for comp in self.resmd.get('components', []):
            if 'filepath' not in comp or \
               not any([":ChecksumFile" in t for t in comp.get('@type',[])]):
                continue

            srcpath = self.find_source_file_for(comp['filepath'])
            if srcpath:
                # read the checksum stored in the file
                try:
                    with open(srcpath) as fd:
                        cs = fd.readline().split()[0]
                except Exception as ex:
                    self.log.warn(comp['filepath']+
                             ": unexpected contents in checksum file (%s)" % 
                             str(ex))
                    cs = False   # this will be flagged invalid

                # this data file is a checksum file
                described = os.path.splitext(comp['filepath'])[0]   # default
                described = comp.get("describes","cmps/"+described)[5:]
                if os.path.isfile(self.bagbldr.bag.nerd_file_for(described)):
                    nerd = self.bagbldr.bag.nerd_metadata_for(described, True)

                    valid = nerd.get('checksum',{}).get('hash','') == cs
                    if not valid:
                        self.log.warn(nerd['filepath']+
                                 ": hash value in file looks invalid")
                    else:
                        self.log.debug(nerd['filepath']+": hash value looks valid")
                    comp['valid'] = bool(valid)
                    self.bagbldr.update_metadata_for(comp['filepath'],
                                                     {'valid': comp['valid']})

    class _AsyncFileExaminer():
        """
        a class for extracting metadata from files asynchronously.  The files 
        to be examined should be added via the add() function.  When all 
        desired files have been added, executing launch() will launch the 
        examination in a separate thread. 
        """
        threads = set()

        def __init__(self, bagger):
            self.bagger = bagger
            self.files = OrderedDict()
            self.thread = None
            self.stop_logging = False

        def add(self, location, filepath):
            self.files[filepath] = location

        def _prep(self):
            if self.running():
                log.debug("File examiner thread is still running")
                return False
            self._unregister()
            self.thread = self._Thread(self)
            self._register()
            return True

        def _register(self):
            self.threads.add(self.thread)
        def _unregister(self):
            if self.running() and self.thread in self.threads:
                self.threads.remove(self.thread)
            self.thread = None
        def __del__(self):
            self._unregister(self.thread)

        def running(self):
            return self.thread and self.thread.is_alive()

        def launch(self, stop_logging=False):
            if self._prep():
                self.stop_logging = stop_logging
                self.thread.start()

        def run(self):
            if self._prep():
                self.stop_logging = False
                self.thread.run()

        def finish(self):
            if self.stop_logging:
                self.bagger.bagbldr.disconnect_logfile()

        def examine_next(self):
            filepath, location = self.files.popitem()
            try:
                md = self.bagger.bagbldr.bag.nerd_metadata_for(filepath)

                # if the metadata has been set, determine the conponent type
                ct = md.get('@type')
                if ct:
                    ct = re.sub(r'^[^:]*:', '', ct[0])
            
                md = self.bagger.bagbldr.describe_data_file(location, filepath,
                                                            True, ct)
                if '_status' in md:
                    del md['_status']
                self.bagger.bagbldr.replace_metadata_for(filepath, md,
                                "async metadata update for file, "+filepath)
                self.bagger._mark_filepath_synced(filepath)

            except Exception as ex:
                log.error("%s: Failed to extract file metadata: %s"
                          % (location, str(ex)))

        @classmethod
        def wait_for_all(cls, timeout=10):
            log.info("Waiting for file examiner threads to finish")
            done = set(cls.threads)
            for thrd in cls.threads:
                try:
                    thrd.join(timeout)
                    if thrd.is_alive():
                        log.warn("Thread waiting timed out: "+str(thrd))
                    else:
                        done.add(thrd)
                except RuntimeError as ex:
                    log.warn("Skipping wait for thread, "+str(thrd)+
                             ", for deadlock danger")
            for thrd in done:
                try:
                    cls.threads.remove(thrd)
                except KeyError:
                    pass
            return len(cls.threads) == 0

        class _Thread(threading.Thread):
            def __init__(self, exmnr):
                super(MIDASMetadataBagger._AsyncFileExaminer._Thread, self). \
                    __init__()
                self.exif = exmnr
            def run(self):
                # time.sleep(0.1)
                while self.exif.files:
                    self.exif.examine_next()
                self.exif.finish()
        

        
class PreservationBagger(SIPBagger):
    """
    This class finalizes the bagging of data provided by MIDAS into the final 
    bag for preservation.  

    This class uses the MIDASMetadataBagger to create/update the initial bag 
    containing the NERDm metadata and ancillary data to reflect the latest 
    copies of the files provided through MIDAS.  This class then completes
    the bag by including the data files and all remaining, required ancillary 
    files.  

    Note that, when possible, user-provided datafiles are added to the output 
    directory as a hard link: that is, no bytes are copied.  Metadata data files 
    are copied.

    Note that this bagger can be set explicitly in a AIP creation mode or an 
    update mode via the asupdate parameter to the constructor.  When one of 
    these modes is set, the repository will be queried to see if the dataset 
    with the same AIP identifier already exists; this state must agree with the 
    set mode, else an exception is thrown.  This parameter is provided to ensure 
    the state assumed by the caller--namely, whether the dataset already exists--
    is in sync with the state of the repository.  If the mode is not set by the 
    caller, the mode is determined implicitly by whether the AIP already exists 
    in the repository.

    This class takes a configuration dictionary on construction; the 
    following parameters are supported:
    :prop bag_builder dict ({}): a set of parameters to pass to the BagBuilder
                                 object used to populate the output bag (see
                                 BagBuilder class documentation for supported
                                 parameters).
    :prop merge_etc        str:  the path to the directory containing the 
                                 metadata merge rule configurations.  If not
                                 set, the directory will be searched for in 
                                 some possible default locations.
    :prop hard_link_data bool (True):  if True, copy data files into the bag 
                                 using a hard link whenever possible.
    :prop pod_locations  list of str (["_pod.json"]):  a list of relative file 
                                 paths where the POD dataset file might be 
                                 found, in order of preference.  
    :prop update_by_checksum_size_lim int (0):  a size limit in bytes for which 
                                 files less than this will be checked to see 
                                 if it has changed (not yet implemented).
    :prop conponent_merge_convention str ("dev"): the merge convention name to 
                                 use to merge MIDAS-provided component metadata
                                 with the PDR's initial component metadata.
    :prop relative_to_indir bool (False):  If True, the output bag directory 
       is expected to be under one of the input directories; this base class
       will then ensure that it has write permission to create the output 
       directory.  If False, the bagger may raise an exception if the 
       requested output bag directory is found within an input SIP directory,
       regardless of whether the process has permission to write there.  
    :prop bag_name_format str ("{0}.mbag{1}-{2}"):  a python format string 
       to use to form a name for the output bag.  The data required to turn
       the format string into a name are: (0) the dataset identifier, (1)
       a bag profile version string, and (2) a bag sequence number.
    :prop mbag_version str:  the version string for bag profile for output
       bags.  
    """

    def __init__(self, midasid, bagparent, reviewdir, mddir,
                 config=None, minter=None, asupdate=None, sipdirname=None):
        """
        Create an SIPBagger to operate on data provided by MIDAS.

        :param midasid   str:  the identifier provided by MIDAS, used as the 
                               name of the directory containing the data.
        :param bagparent str:  the path to the directory where the preservation
                               bag should be written.  
        :param reviewdir str:  the path to the directory containing submitted
                               datasets in the review state.
        :param mddir     str:  the path to the directory that may contain a
                               metadata bag prepared for previewing or updating
                               the landing page.
        :param config   dict:  a dictionary providing configuration parameters
        :param minter IDMinter: a minter to use for minting new identifiers.
        :param asupdate bool:  if set to true, the caller believes this bagger 
                               should be creating an update to an existing AIP;
                               if false, the caller believes this is a new AIP.
                               If this believe does not correspond with the 
                               actual contents of the repository, an exception 
                               is raised when the attempt to process the SIP is 
                               made.  If None (default), no check is done; if 
                               an AIP already exists in the repository, this 
                               bagger creates an update.  
        :param sipdirname str: a relative directory name to look for that 
                               represents the SIP's directory.  If not provided,
                               the directory is determined based on the provided
                               MIDAS ID.  
        """
        self.midasid = midasid
        self.name = midasid_to_bagname(midasid)
        self.mddir = mddir
        self.reviewdir = reviewdir
        self.asupdate = asupdate   # can be None
        self._minter = minter      # can be None

        indirname = sipdirname
        if not indirname:
            indirname = _midadid_to_dirname(midasid, log)
        self.indir = os.path.join(self.reviewdir, indirname)

        if not os.path.exists(self.indir):
            raise SIPDirectoryNotFound(self.indir)

        if config is None:
            config = {}
        super(PreservationBagger, self).__init__(bagparent, config)

        # do a sanity check on the bag parent directory
        if not self.cfg.get('relative_to_indir', False):
            sipdir = os.path.abspath(self.indir)
            if sipdir[-1] != os.sep:
                sipdir += '/'
            if os.path.abspath(self.bagparent).startswith(sipdir):
                if self.cfg.get('relative_to_indir') == False:
                    # you said it was not relative, but it sure looks that way
                    raise ConfigurationException("'relative_to_indir'=False but"
                                                 +" bag dir (" + self.bagparent+
                                                 ") appears to be below "+
                                                 "submitted directory (" +
                                                 self.sipdir+")")
                # bagparent is inside sipdir
                self.bagparent = os.path.abspath(self.bagparent)[len(sipdir):]
                self.cfg['relative_to_indir'] = True

        if self.cfg.get('relative_to_indir'):
            self.bagparent = os.path.join(self.indir, self.bagparent)
                
        self.ensure_bag_parent_dir()

        usenm = self.name
        if len(usenm) > 11:
            usenm = usenm[:4]+"..."+usenm[-4:]
        self.siplog = log.getChild(usenm)

        bldcfg = self.cfg.get('bag_builder', {})
        if 'ensure_component_metadata' not in bldcfg:
            # default True can mess with annotations
            bldcfg['ensure_component_metadata'] = False  
        self.bagbldr = BagBuilder(self.bagparent,
                                  self.form_bag_name(self.name), bldcfg,
                                  logger=self.siplog)

    @property
    def bagdir(self):
        """
        The path to the output bag directory.
        """
        return self.bagbldr.bagdir

    def ensure_metadata_preparation(self):
        """
        prepare the NERDm metadata.  

        This uses the MIDASMetadataBagger class to convert the MIDA POD data 
        into NERDm and to extract metadata from the uploaded files.  
        """
        # start by bagging up the metadata.  If this was done before (prior to
        # final preservation time), the previous metadata bag will be updated.
        parent = os.path.dirname(self.indir)
        sipdir = os.path.basename(self.indir)
        mdbagger = MIDASMetadataBagger(self.midasid, self.mddir, parent,
                                       config=self.cfg, minter=self._minter,
                                       sipdirname=sipdir)

        if self.asupdate is not None and mdbagger.prepsvc:
            prepper = mdbagger.prepsvc.prepper_for(self.name, log=self.siplog)

            # if asupdate is set (to true or false), check for the existance 
            # of the target AIP:
            if prepper.aip_exists() != bool(self.asupdate):
                # actual state does not match caller's expected state
                if self.asupdate:
                    msg = self.name + \
                          ": AIP with this ID does not exist in repository"
                else:
                    msg = self.name + \
                          ": AIP with this ID already exists in repository"
                raise PreservationStateException(msg, not self.asupdate)

        mdbagger.prepare(nodata=True)
        self.datafiles = mdbagger.datafiles
        mdbagger._clear_all_unsynced_marks()
        mdbagger.bagbldr._unset_logfile()

        # copy the contents of the metadata bag into the final preservation bag
        if os.path.exists(self.bagdir):
            # note: caller should be responsible for locking the preservation
            # of the SIP and cleaning up afterward.  Thus, this case should
            # not really occur
            log.warn("Removing previous version of preservation bag, %s",
                     self.bagbldr.bagname)
            if os.path.isdir(self.bagdir):
                utils.rmtree(self.bagdir)
            else:
                shutil.remove(self.bagdir)
        shutil.copytree(mdbagger.bagdir, self.bagdir)
        
        # by ensuring the output preservation bag directory, we set up logging
        self.bagbldr.ensure_bagdir()
        self.bagbldr.log.info("Preparing final bag for preservation as %s",
                              os.path.basename(self.bagdir))

    def find_pod_file(self):
        """
        find an existing pod file given a list of existing possible locations
        """
        locs = self.cfg.get('pod_locations', [ DEF_MIDAS_POD_FILE ])
        for loc in locs:
            path = os.path.join(self.indir, loc)
            if os.path.exists(path):
                return path
        raise PODError("POD file not found in expected locations: "+str(locs),
                       sys=self)

    def ensure_preparation(self, nodata=False):
        """
        create and update the output working bag directory to ensure it is 
        a re-organized version of the SIP, ready for annotation 
        and preservation.  

        :param nodata bool: if True, do not copy (or link) data files to the
                            output directory.
        """
        self.ensure_metadata_preparation()
        if not nodata:
            self.add_data_files()
        

    def form_bag_name(self, dsid, bagseq=0, dsver="1.0"):
        """
        return the name to use for the working bag directory.  According to the
        NIST BagIt Profile, preservation bag names will follow the format
        AIPID.AIPVER.mbagMBVER-SEQ

        :param str  dsid:   the AIP identifier for the dataset
        :param int  bagseq: the multibag sequence number to assign (default: 0)
        :param str  dsver:  the dataset's release version string.  (default: 1.0)
        """
        fmt = self.cfg.get('bag_name_format')
        bver = self.cfg.get('mbag_version', DEF_MBAG_VERSION)
        return bagutils.form_bag_name(dsid, bagseq, dsver, bver, namefmt=fmt)

    def add_data_files(self):
        """
        link in copies of the dataset's data files
        """
        for dfile, srcpath in self.datafiles.items():
            self.bagbldr.add_data_file(dfile, srcpath, False, True)

    
    def make_bag(self, lock=True):
        """
        convert the input SIP into a bag ready for preservation.  More 
        specifically, the result will be a bag directory with finalized 
        content, ready for serialization.  

        :param lock bool:   if True (default), acquire a lock before making
                            the preservation bag.
        :return str:  the path to the finalized bag directory
        """
        if lock:
            self.ensure_filelock()
            with self.lock:
                return self._make_bag_impl()

        else:
            return self._make_bag_impl()
    
    def _make_bag_impl(self):
        # this is intended to be called from make_bag(), with or with out
        # lock on the output bag.
        
        self.prepare(nodata=False)

        finalcfg = self.cfg.get('bag_builder', {}).get('finalize', {})
        if finalcfg.get('ensure_component_metadata') is None:
            finalcfg['ensure_component_metadata'] = False

        ver = self.finalize_version()

        # rename the bag for a proper version and sequence number
        seq = self._determine_seq()
        newname = self.form_bag_name(self.name, seq, ver)
        newdir = os.path.join(self.bagbldr._pdir, newname)
        if os.path.isdir(newdir):
            log.warn("Removing previously existing output bag, "+newname)
            shutil.rmtree(newdir)
            
        self.bagbldr.rename_bag(newname)

        # write final bag metadata and support files
        self.bagbldr.finalize_bag(finalcfg)

        # make sure we've got valid NIST preservation bag!
        if finalcfg.get('validate', True):
            # this will raise an exception if any issues are found
            self._validate(finalcfg.get('validator', {}))

        return self.bagbldr.bagdir

    def finalize_version(self, update_reason=None):
        """
        update the NERDm version metadatum to reflect the changes set by this
        SIP.  If this SIP represents the initial submission for a dataset, the
        version is set to "1.0.0"; if it represents an update to a previously 
        published dataset, the version will be incremented based on the 
        contents included in the SIP and PDR policy.
        """
        bag = self.bagbldr.bag
        mdata = self.bagbldr.bag.nerdm_record(True)
        (newver, uptype) = self._determine_updated_version(mdata, bag)
        self.siplog.debug('Setting final version to "%s"', newver)
        
        annotf = self.bagbldr.bag.annotations_file_for('')
        if os.path.exists(annotf):
            adata = utils.read_nerd(annotf)
        else:
            adata = OrderedDict()
        adata['version'] = newver
        verhist = mdata.get('versionHistory', [])

        if uptype != _NO_UPDATE and newver != mdata['version'] and \
           ('issued' in mdata or 'modified' in mdata) and \
           not any([h['version'] == newver for h in verhist]):
            issued = ('modified' in mdata and mdata['modified']) or \
                     mdata['issued']
            verhist.append(OrderedDict([
                ('version', newver),
                ('issued', issued),
                ('@id', mdata['@id']),
                ('location', 'https://data.nist.gov/od/id/'+mdata['@id'])
            ]))
            if update_reason is None:
                if uptype == _MDATA_UPDATE:
                    update_reason = 'metadata update'
                elif uptype == _DATA_UPDATE:
                    update_reason = 'data update'
                else:
                    update_reason = ''
            verhist[-1]['description'] = update_reason
            adata['versionHistory'] = verhist
        
        utils.write_json(adata, annotf)

        return newver

    def _determine_seq(self):
        depinfof = os.path.join(self.bagdir,"multibag","deprecated-info.txt")
        if not os.path.exists(depinfof):
            return 0
        
        info = self.bagbldr.bag.get_baginfo(depinfof)
        m = re.search(r'-(\d+)$',
                      info.get('Internal-Sender-Identifier', [''])[-1])
        if m:
            return int(m.group(1))+1
        return 0

    def determine_updated_version(self, mdrec=None, bag=None):
        """
        determine the proper policy-specified version for this SIP based on
        the given NERD metadata record for the SIP and the current contents 
        of the AIP bag.  

        :param dict mdrec:  the NERDm metadata for the entire dataset to consider
                            when determining the new version;  if not provided,
                            the current stored NERDm data will be read in.
        :param NISTBag bag: the NISTBag instance for the bag to examine; if 
                            not provided, the current pending AIP bag will be 
                            examined.
        """
        return self._determine_updated_version(mdrec, bag)[0]

    def _determine_updated_version(self, mdrec=None, bag=None):
        if not bag:
            bag = NISTBag(self.bagbldr.bagdir)
        if not mdrec:
            mdrec = bag.nerdm_record(True)
        
        oldver = mdrec.get('version', "1.0.0")
        ineditre = re.compile(r'^(\d+(.\d+)*)\+ \(.*\)')
        matched = ineditre.search(oldver)
        if matched:
            # the version is marked as "in edit", indicating that this
            # is an update to a previously published version.
            oldver = matched.group(1)
            ver = [int(f) for f in oldver.split('.')]
            for i in range(len(ver), 3):
                ver.append(0)

            # if there are files under the data directory, consider this a
            # data update, which increments the second field.
            for dir, subdirs, files in os.walk(bag.data_dir):
                if len(files) > 0:
                    # found a file
                    ver[1] += 1
                    ver[2] = 0
                    return (".".join([str(v) for v in ver]), _DATA_UPDATE)

            # otherwise, this is a metadata update, which increments the
            # third field.
            ver[2] += 1
            return (".".join([str(v) for v in ver]), _MDATA_UPDATE)

        # otherwise, this looks like a first-time SIP submission; take the
        # version string as is.
        return (oldver, _NO_UPDATE)
            

    def _validate(self, config):
        """
        run a final validation on the output bag

        :param config dict:  a configuration to pass to the validator; see 
                             nistoar.pdr.preserv.bagit.validate for details.
                             If not provided, the configuration for this 
                             builder will be checked for the 'validator' 
                             property to use as the configuration.
        """
        ERR = "error"
        WARN= "warn"
        REC = "rec"
        raiseon_words = [ ERR, WARN, REC ]
        
        raiseon = config.get('raise_on', WARN)
        if raiseon and raiseon not in raiseon_words:
            raise ConfigurationException("raise_on property not one of "+
                                         str(raiseon) + ": " + raiseon)
        
        res = self.bagbldr.validate(config)

        itp = res.PROB
        if raiseon:
            itp = ((raiseon == ERR)  and res.ERR)  or \
                  ((raiseon == WARN) and res.PROB) or res.ALL
            
        issues = res.failed(itp)
        if len(issues):
            log.warn("Bag Validation issues detected for AIP id="+self.name)
            for iss in issues:
                if iss.type == iss.ERROR:
                    log.error(iss.description)
                elif iss.type == iss.WARN:
                    log.warn(iss.description)
                else:
                    log.info(iss.description)

            if raiseon:
                raise AIPValidationError("Bag Validation errors detected",
                                         errors=[i.description for i in issues])

        else:
            log.info("%s: bag validation completed without issues",
                     self.bagbldr.bagname)<|MERGE_RESOLUTION|>--- conflicted
+++ resolved
@@ -18,12 +18,8 @@
 from . import utils as bagutils
 from ..bagit.builder import BagBuilder, NERDMD_FILENAME, FILEMD_FILENAME
 from ..bagit import NISTBag
-<<<<<<< HEAD
+from ..bagit.tools import synchronize_enhanced_refs
 from ....id import PDRMinter, NIST_ARK_NAAN
-=======
-from ..bagit.tools import synchronize_enhanced_refs
-from ....id import PDRMinter
->>>>>>> 2d317914
 from ... import def_merge_etcdir, utils
 from .. import (SIPDirectoryError, SIPDirectoryNotFound, AIPValidationError,
                 ConfigurationException, StateException, PODError,
