"""
"""
from ...exceptions import PDRException

class BagItException(PDRException):
    """
    an exception occuring while interacting with a BagIt bag
    """
    def __init__(self, msg, bagname=None, cause=None, sys=None):
        """
        create the exception

        :param msg     str: the description of the error; this will be used 
                            as the full error message (it will not be altered).
        :param bagname str: the name of the bag in question
        :param cause Exception:  a caught exception that represents the 
                            underlying cause of the problem.  
        :param sys SystemInfo:  the system class the produced the exception
        """
        super(PDRException, self).__init__(msg, cause, sys)
        self.bagname = bagname

class BadBagRequest(BagItException):
    """
    an exception resulting from a request that is inconsistant with the 
    current state of a BagIt bag.  
    """
    pass

<<<<<<< HEAD
class BagProfileError(BagItException):
    """
    an exception indicating that the current state of the bag being accessed 
    is inconsistent with the NIST BagIt Profile.
    """
    pass

class BagSerializationError(BagItException):
    """
    an exception resulting from a failure serializing or unserializing
    a bag.
=======
class ComponentNotFound(BadBagRequest):
    """
    an exception resulting from a request of a non-existent component
>>>>>>> ee715b71
    """
    pass
<|MERGE_RESOLUTION|>--- conflicted
+++ resolved
@@ -27,7 +27,12 @@
     """
     pass
 
-<<<<<<< HEAD
+class ComponentNotFound(BadBagRequest):
+    """
+    an exception resulting from a request of a non-existent component
+    """
+    pass
+
 class BagProfileError(BagItException):
     """
     an exception indicating that the current state of the bag being accessed 
@@ -39,10 +44,5 @@
     """
     an exception resulting from a failure serializing or unserializing
     a bag.
-=======
-class ComponentNotFound(BadBagRequest):
-    """
-    an exception resulting from a request of a non-existent component
->>>>>>> ee715b71
     """
     pass
