--- conflicted
+++ resolved
@@ -1419,11 +1419,7 @@
         # determine the component type
         if not comptype:
             comptype = self._determine_file_comp_type(srcpath)
-<<<<<<< HEAD
-
-=======
-            
->>>>>>> 5c6e05f7
+
         if asupdate and self.bag and os.path.exists(self.bag.nerd_file_for(destpath)):
             # TODO: what if comptype has changed?
             mdata = self.bag.nerd_metadata_for(destpath, True)
@@ -1498,11 +1494,7 @@
             # we will not override the mediaType if it's already set to something
             # specific
             return 
-<<<<<<< HEAD
-            
-=======
-
->>>>>>> 5c6e05f7
+
         if not self._mimetypes:
             mtfile = pkg_resources.resource_filename('nistoar.pdr',
                                                      'data/mime.types')
